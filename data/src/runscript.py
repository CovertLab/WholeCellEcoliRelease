--- conflicted
+++ resolved
@@ -2083,11 +2083,8 @@
 			g1 = 10**-3 # mol/mmol
 			g2 = 6.02*(10**23) # molecules/mol
 			g3 = 2.8*(10**-13) # gDCW/cell
-<<<<<<< HEAD
-			objective = objectiveRead * g1 * g2 * g3 # molecules / cell
-=======
+
 			objective = objectiveRead# * g1 * g2 * g3 # molecules / cell
->>>>>>> 4f5c2472
 			metDict[metId].biomassConc = objective
 			bmc = None
 			if row[8] == 'cytoplasm':
