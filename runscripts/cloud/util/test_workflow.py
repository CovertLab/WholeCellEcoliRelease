#!/usr/bin/env python

from __future__ import absolute_import, division, print_function

from runscripts.cloud.util.workflow_cli import WorkflowCLI


<<<<<<< HEAD
class MockWorkflow(WorkflowCLI):
	"""A test workflow for integration and regression tests of the workflow software."""
=======
class TestWorkflow(WorkflowCLI):
	"""A test workflow for integration and regression tests of the cloud
	workflow software.

	The run will never reach "WORKFLOW COMPLETE" since some tasks intentionally
	fail and another task will never run for lack of inputs from failed tasks.
	"""

	DEFAULT_TIMEOUT = 30  # in seconds
>>>>>>> 069b0380

	def build(self, args):
		"""Build the workflow."""
		lines_filename = '/tmp/lines.txt'
		code = (
			"with open('" + lines_filename + "', 'w') as f:\n"
			"  for i in range(10):\n"
			"    f.write('This is line {}\\n'.format(i))\n"
			"    print('line {}'.format(i))")
		self.add_task(
			name='lines',
			outputs=[lines_filename],
			command=['python', '-u', '-c', code])

		self.add_task(
			name='count',
			inputs=[lines_filename],
			command=['wc', lines_filename])

		# Expected:  "wc: /tmp/lines.txt: No such file or directory"
		# because this task spec didn't request the input file.
		error_no_such_file_out = '/tmp/expected_no_such_file.txt'
		self.add_task(
			name='expected_no_such_file',
			inputs=[],
			outputs=['>' + error_no_such_file_out],
			command=['wc', lines_filename])

		# Expected:  "IndexError: tuple index out of range"
		index_error_out = '/tmp/expected_index_out_of_range.txt'
		self.add_task(
			name='expected_index_out_of_range',
			outputs=['>' + index_error_out],
			command=['python', '-u', '-c', "()[1]"])

		# This task depends on error task outputs as a regression test to check
		# that the workflow engine doesn't keep retrying any of them.
		# Expected:  This task never runs since its inputs never arrive.
		self.add_task(
			name='expected_to_never_run',
			inputs=[error_no_such_file_out, index_error_out],
			command=['cat', error_no_such_file_out, index_error_out])

		# This task writes files into an output dir to test the file ownership
		# of files created by the process inside the Docker container, not by
		# the Sisyphus worker (which creates files and directories explicitly
		# named in task `inputs` and `outputs`).
		# Expected:  The text files on the worker server have ordinary user and
		# group ownership, not root, so the worker can delete them without error.
		output_dir = '/tmp/output/dir/'
		code = (
			"for i in range(4):\n"
			"  name = '" + output_dir + "{}.txt'.format(i)\n"
			"  print('Wrote ' + name)\n"
			"  with open(name, 'w') as f:\n"
			"    f.write('This is file {}\\n'.format(i))\n")
		self.add_task(
			name='output_dir',
			inputs=(),
			outputs=(output_dir,),
			command=['python', '-u', '-c', code])

		# Download and append to a file written by a previous Task to test file
		# permissions, e.g. it's not owned by root so the task can overwrite it.
		# It wouldn't fit Gaia's functional data flow model to output a file
		# back to storage with an input's filename since that means ambiguous
		# responsibility for which task creates it. This test skirts that by
		# printing the appended file and uploading stdout to prove that it
		# succeeded.
		code = (
			"fn = '" + output_dir + "1.txt'\n"
			"with open(fn, 'a') as f:\n"
			"  f.write('This is still file 1\\n')\n"
			"with open(fn, 'r') as f:\n"
			"  print(f.read())\n")
		self.add_task(
			name='overwrite',
			inputs=(output_dir,),
			outputs=['>/tmp/overwrite.txt'],
			command=['python', '-u', '-c', code])

		# test a timeout
		code = (
			"from time import sleep\n"
			"for i in range(100):\n"
			"  sleep(1)\n"
			"  print('{:3} seconds'.format(i))")
		self.add_task(
			name='expected_timeout',
			timeout=8,
			command=['python', '-u', '-c', code])


if __name__ == '__main__':
	MockWorkflow().cli()<|MERGE_RESOLUTION|>--- conflicted
+++ resolved
@@ -5,11 +5,7 @@
 from runscripts.cloud.util.workflow_cli import WorkflowCLI
 
 
-<<<<<<< HEAD
 class MockWorkflow(WorkflowCLI):
-	"""A test workflow for integration and regression tests of the workflow software."""
-=======
-class TestWorkflow(WorkflowCLI):
 	"""A test workflow for integration and regression tests of the cloud
 	workflow software.
 
@@ -18,7 +14,6 @@
 	"""
 
 	DEFAULT_TIMEOUT = 30  # in seconds
->>>>>>> 069b0380
 
 	def build(self, args):
 		"""Build the workflow."""
