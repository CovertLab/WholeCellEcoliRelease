--- conflicted
+++ resolved
@@ -25,17 +25,12 @@
 
 DEFAULT_SIM = dict(
 	seed = 10,
-<<<<<<< HEAD
-	lengthSec = 3600
-=======
 	lengthSec = 3600,
-	reconstructKB = True,
 	logToShell = True,
-	logToDisk = True,
+	# logToDisk = True,
 	outputDir = outputDir,
 	overwriteExistingFiles = False,
-	logToDiskEvery = 10,
->>>>>>> e029060a
+	logToDiskEvery = 10
 	)
 
 def main():
