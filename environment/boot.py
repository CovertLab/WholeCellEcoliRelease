--- conflicted
+++ resolved
@@ -84,26 +84,19 @@
 		* variant_index (optional)
 		* seed (optional)
 	'''
-<<<<<<< HEAD
 	def __init__(
 			self, agent_id, agent_config,
 			variant_type='wildtype', variant_index=0, seed=0):
-=======
-	def __init__(self, agent_id, agent_config):
->>>>>>> ebd0de7c
 		self.agent_id = agent_id
 
 		kafka_config = agent_config['kafka_config']
 		working_dir = agent_config['working_dir']
-<<<<<<< HEAD
 		outer_id = agent_config['outer_id']
 		start_time = agent_config.get('start_time', 0)
-=======
 		inherited_state_path = agent_config.get('inherited_state_path', None)
 		variant_type = agent_config.get('variant_type', 'wildtype')
 		variant_index = agent_config.get('variant_index', 0)
 		seed = agent_config.get('seed', 0)
->>>>>>> ebd0de7c
 
 		sim_path = fp.makedirs(working_dir, 'out', 'manual')
 		sim_data_fit = os.path.join(sim_path, 'kb', 'simData_Most_Fit.cPickle')
@@ -123,11 +116,8 @@
 		options = {
 			"simData":                sim_data,
 			"outputDir":              output_dir,
-<<<<<<< HEAD
 			"initialTime":            start_time,
-=======
 			"inheritedStatePath":     inherited_state_path,
->>>>>>> ebd0de7c
 			"logToDisk":              True,
 			"overwriteExistingFiles": True,
 			"seed":                   seed,
@@ -190,38 +180,23 @@
 			'agent_type': agent_type,
 			'agent_config': agent_config})
 
-<<<<<<< HEAD
-=======
-	def add_ecoli(self, agent_config):
-		self.add_agent(str(uuid.uuid1()), 'ecoli', agent_config)
-
-	def add_lattice(self):
-		self.add_agent('lattice', 'lattice', {})
-
->>>>>>> ebd0de7c
 	def remove_agent(self, prefix):
 		""" Remove an agent given a prefix of its id """
 		self.send(self.kafka_config['shepherd_control'], {
 			'event': event.REMOVE_AGENT,
 			'agent_prefix': prefix})
 
-	def add_ecoli(self, lattice_id):
+	def add_ecoli(self, agent_config):
 		self.add_agent(
 			str(uuid.uuid1()),
 			'ecoli',
-			{'outer_id': lattice_id})
+			agent_config)
 
 	def lattice_experiment(self, simulations):
-<<<<<<< HEAD
 		lattice_id = str(uuid.uuid1())
 		self.add_agent(lattice_id, 'lattice', {})
 		for index in range(simulations):
-			self.add_ecoli(lattice_id)
-=======
-		self.add_lattice()
-		for index in range(simulations):
-			self.add_ecoli({})
->>>>>>> ebd0de7c
+			self.add_ecoli({'outer_id': lattice_id})
 
 
 def switch():
@@ -399,13 +374,10 @@
 			variant_type=args.variant,
 			variant_index=args.index,
 			seed=args.seed,
+			outer_id=args.id,
 			)
 		control = ShepherdControl(kafka_config)
-<<<<<<< HEAD
-		control.add_ecoli(args.id)
-=======
 		control.add_ecoli(agent_config)
->>>>>>> ebd0de7c
 		control.shutdown()
 
 	elif args.command == 'remove':
