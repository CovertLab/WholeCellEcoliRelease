from __future__ import absolute_import
from __future__ import print_function
from __future__ import division

import os

import numpy as np
from scipy import constants

animating = 'ENVIRONMENT_ANIMATION' in os.environ

import matplotlib

# Turn off interactive plotting when running on sherlock
if animating:
	matplotlib.use('TKAgg')

import matplotlib.pyplot as plt

<<<<<<< HEAD
from agent.outer import BaseEnvironmentSimulation


if not in_sherlock:
=======
if animating:
>>>>>>> bd86be64
	plt.ion()
	fig = plt.figure()

# Constants
N_AVOGADRO = constants.N_A # TODO (ERAN) get this from sim_data.constants.nAvogadro
PI = np.pi

# Lattice parameters
N_DIMS = 2
PATCHES_PER_EDGE = 10
TOTAL_VOLUME = 1E-11  # (L)
EDGE_LENGTH = 10.  # (micrometers). for reference: e.coli length is on average 2 micrometers.

# Physical constants
DIFFUSION = 0.001  # diffusion constant. (micrometers^2/s) # TODO (Eran) calculate correct diffusion rate

# Derived environmental constants
PATCH_VOLUME = TOTAL_VOLUME / (PATCHES_PER_EDGE*PATCHES_PER_EDGE)
DX = EDGE_LENGTH / PATCHES_PER_EDGE  # intervals in x- directions (assume y- direction equivalent)
DX2 = DX*DX
# DT = DX2 * DX2 / (2 * DIFFUSION * (DX2 + DX2)) # upper limit on the time scale (go with at least 50% of this)

# Cell constants
CELL_RADIUS = 0.5 # (micrometers)
ORIENTATION_JITTER = PI/40  # (radians/s)
LOCATION_JITTER = 0.01 # (micrometers/s)

class EnvironmentSpatialLattice(BaseEnvironmentSimulation):
	def __init__(self, concentrations):
		self._time = 0
		self._timestep = 1.0
		self.run_for = 5

		self.simulations = {}  # map of agent_id to simulation state
		self.locations = {}    # map of agent_id to location and orientation

		self._molecule_ids = concentrations.keys()
		self.concentrations = concentrations.values()
		self.molecule_index = {molecule: index for index, molecule in enumerate(self._molecule_ids)}

		# Create lattice and fill each site with concentrations dictionary
		# Molecule identities are defined along the major axis, with spatial dimensions along the other two axes.
		self.lattice = np.empty([len(self._molecule_ids)] + [PATCHES_PER_EDGE for dim in xrange(N_DIMS)], dtype=np.float64)
		for idx, molecule in enumerate(self._molecule_ids):
			self.lattice[idx].fill(self.concentrations[idx])

		if os.path.exists("out/manual/environment.txt"):
			os.remove("out/manual/environment.txt")
		if os.path.exists("out/manual/locations.txt"):
			os.remove("out/manual/locations.txt")

		glucose_lattice = self.lattice[self.molecule_index['GLC[p]']]
		plt.imshow(glucose_lattice, vmin=0, vmax=25, cmap='YlGn')
		plt.colorbar()
		plt.axis('off')
		plt.pause(0.0001)


	def evolve(self):
		''' Evolve environment '''

		# TODO (Eran) updating location with the environment causes cells to jump at run_for ts, and then cells deposit
		# all of their deltas at the jumps, rather than along their path laid out during evolve()
		self.update_locations()

		self.run_diffusion()


	def update_locations(self):
		''' Update location for all agent_ids '''
		for agent_id, location in self.locations.iteritems():
			# Move the cell around randomly
			self.locations[agent_id][0:2] = (location[0:2] +
				np.random.normal(scale=np.sqrt(LOCATION_JITTER * self._timestep), size=N_DIMS)
				) % EDGE_LENGTH

			# Orientation jitter
			self.locations[agent_id][2] = (location[2] +
				np.random.normal(scale=ORIENTATION_JITTER * self._timestep)
				)

	def run_diffusion(self):
		change_lattice = np.zeros(self.lattice.shape)
		for idx in xrange(len(self.lattice)):
			molecule = self.lattice[idx]

			# run diffusion if molecule field is not uniform
			if (len(set(molecule.flatten())) != 1):
				change_lattice[idx] = self.diffusion_timestep(molecule)

		self.lattice += change_lattice


	def diffusion_timestep(self, lattice):
		''' calculate concentration changes cause by diffusion. Assumes periodic lattice, with wrapping'''

		# TODO (Eran) write this as matrix operation rather than np.roll.
		N = np.roll(lattice, 1, axis=0)
		S = np.roll(lattice, -1, axis=0)
		W = np.roll(lattice, 1, axis=1)
		E = np.roll(lattice, -1, axis=1)

		change_lattice = DIFFUSION * self._timestep * ((N + S + W + E - 4 * lattice) / DX2)

		return change_lattice


	def run_incremental(self, run_until):
		''' Simulate until run_until '''
		self.output_environment()
		self.output_locations()

		while self._time < run_until:
			self._time += self._timestep
			self.evolve()


	def output_environment(self):
		'''plot environment lattice'''
		glucose_lattice = self.lattice[self.molecule_index['GLC[p]']]

		plt.clf()
		plt.imshow(glucose_lattice, cmap='YlGn')
		plt.colorbar()
		plt.axis('off')


	def output_locations(self):
		'''plot cell locations and orientations'''
		for agent_id, location in self.locations.iteritems():
			y = location[0] * PATCHES_PER_EDGE / EDGE_LENGTH
			x = location[1] * PATCHES_PER_EDGE / EDGE_LENGTH
			theta = location[2]
			volume = self.simulations[agent_id]['volume']

			# get length, scaled to lattice resolution
			length = self.volume_to_length(volume)

			dx = length * PATCHES_PER_EDGE / EDGE_LENGTH * np.sin(theta)
			dy = length * PATCHES_PER_EDGE / EDGE_LENGTH * np.cos(theta)

			plt.plot([x-dx/2, x+dx/2], [y-dy/2, y+dy/2],
				color='salmon', linewidth=CELL_RADIUS/EDGE_LENGTH*600, solid_capstyle='round')
			plt.plot([x-dx*9.5/20, x+dx*9.5/20], [y-dy*9.5/20, y+dy*9.5/20],
				color='slateblue', linewidth=CELL_RADIUS/EDGE_LENGTH*450, solid_capstyle='round')

		if animating:
			plt.pause(0.0001)


	def volume_to_length(self, volume):
		'''
		get cell length from volume, using the following equation for capsule volume, with V=volume, r=radius,
		a=length of cylinder without rounded caps, l=total length:

		V = (4/3)*PI*r^3 + PI*r^2*a
		l = a + 2*r
		'''

		cylinder_length = (volume - (4/3) * PI * CELL_RADIUS**3) / (PI * CELL_RADIUS**2)
		total_length = cylinder_length + 2 * CELL_RADIUS

		return total_length


	def count_to_concentration(self, count):
		''' Convert count to concentrations '''
		return count / (PATCH_VOLUME * N_AVOGADRO)


	def update_from_simulations(self, all_changes):
		'''
		Use change counts from all the inner simulations, convert them to concentrations,
		and add to the environmental concentrations of each molecule at each simulation's location
		'''
		self.simulations = all_changes
		for agent_id, state in self.simulations.iteritems():
			location = self.locations[agent_id][0:2] * PATCHES_PER_EDGE / EDGE_LENGTH
			patch_site = tuple(np.floor(location).astype(int))

			for molecule, count in state['environment_change'].iteritems():
				concentration = self.count_to_concentration(count)
				index = self.molecule_index[molecule]
				self.lattice[index, patch_site[0], patch_site[1]] += concentration


	def get_molecule_ids(self):
		''' Return the ids of all molecule species in the environment '''
		return self._molecule_ids


	def get_concentrations(self):
		'''returns a dict with {molecule_id: conc} for each sim give its current location'''
		concentrations = {}
		for agent_id in self.simulations.iterkeys():
			# get concentration from cell's given bin
			location = self.locations[agent_id][0:2] * PATCHES_PER_EDGE / EDGE_LENGTH
			patch_site = tuple(np.floor(location).astype(int))

			concentrations[agent_id] = dict(zip(self._molecule_ids, self.lattice[:,patch_site[0],patch_site[1]]))
		return concentrations


	def time(self):
		return self._time


	def add_simulation(self, agent_id, state):
		# Place cell at a random initial location
		location = np.random.uniform(0,EDGE_LENGTH,N_DIMS)
		orientation = np.random.uniform(0, 2*PI)

		self.simulations[agent_id] = state
		self.locations[agent_id] = np.hstack((location, orientation))


	def remove_simulation(self, agent_id):
		self.simulations.pop(agent_id, {})
		self.locations.pop(agent_id, {})


	def run_simulations_until(self):
		until = {}
		run_until = self.time() + self.run_for
		for agent_id in self.simulations.iterkeys():
			until[agent_id] = run_until

		# Store the environment's own run_until
		until[self.ENVIRONMENT_ID] = run_until

		return until<|MERGE_RESOLUTION|>--- conflicted
+++ resolved
@@ -17,14 +17,10 @@
 
 import matplotlib.pyplot as plt
 
-<<<<<<< HEAD
 from agent.outer import BaseEnvironmentSimulation
 
 
-if not in_sherlock:
-=======
 if animating:
->>>>>>> bd86be64
 	plt.ion()
 	fig = plt.figure()
 
