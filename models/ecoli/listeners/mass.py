#!/usr/bin/env python

"""
Mass

Mass listener. Represents the total cellular mass.

@author: Derek Macklin
@organization: Covert Lab, Department of Bioengineering, Stanford University
@date: Created 3/29/2013
"""

# TODO: generalize this logic for use with a generic simulation

from __future__ import division

import numpy as np

import wholecell.listeners.listener
from wholecell.utils import units

class Mass(wholecell.listeners.listener.Listener):
	""" Mass """

	_name = 'Mass'

	# Constructor
	def __init__(self, *args, **kwargs):
		# References to other states
		self.states = None

		# NOTE: molecule weight is converted to femtograms/molecule from
		# grams/mol in BulkMolecules
		self.massUnits = 'fg'

		super(Mass, self).__init__(*args, **kwargs)


	# Construct object graph
	def initialize(self, sim, kb):
		super(Mass, self).initialize(sim, kb)

		self.states = sim.states

		self.processNames = list(sim.processes.keys()) + ["Unallocated"]

		self.cellCycleLen = kb.doubling_time.asNumber(units.s)

		self.rnaIndexes = np.array([
			kb.submassNameToIndex[name]
			for name in ["23srRNA", "16srRNA", "5srRNA", "tRNA", "mRNA", "miscRNA", "RNA"]
			])

		self.rRnaIndexes = np.array([
			kb.submassNameToIndex[name]
			for name in ["23srRNA", "16srRNA", "5srRNA"]
			])

		self.smallMoleculeIndexes = np.array([
			kb.submassNameToIndex[name]
			for name in ["metabolite"]
			])

		self.tRnaIndex = kb.submassNameToIndex["tRNA"]

		self.mRnaIndex = kb.submassNameToIndex["mRNA"]

		self.dnaIndex = kb.submassNameToIndex["DNA"]

		self.proteinIndex = kb.submassNameToIndex["protein"]

		self.waterIndex = kb.submassNameToIndex["water"]

		# Set total mass that should be added to cell
		# This is an approximation for length
		self.expectedMassIncrease = kb.mass.avgCellDryMassInit

		# Set initial values

		self.setInitial = False

		self.dryMass = 0.0
		# TODO: set initial masses based on some calculations of the expected
		# mother cell (divided by two) in the last time step

		# Register logged quantities

		self.registerLoggedQuantity(
			"Cell mass\n(fg)",
			"cellMass",
			".2f"
			)

		self.registerLoggedQuantity(
			"Dry mass\n(fg)",
			"dryMass",
			".2f"
			)

		self.registerLoggedQuantity(
			"Dry mass\nfold change",
			"dryMassFoldChange",
			".3f"
			)

		self.registerLoggedQuantity(
			"Expected\nfold change",
			"expectedMassFoldChange",
			".3f"
			)

		self.registerLoggedQuantity(
			"Growth\n(fg/s)",
			"growth",
			".4f"
			)

		self.registerLoggedQuantity(
			"Protein\nfraction",
			"proteinMassFraction",
			".3f"
			)

		self.registerLoggedQuantity(
			"Protein\nfold change",
			"proteinMassFoldChange",
			".3f"
			)

		self.registerLoggedQuantity(
			"RNA\nfraction",
			"rnaMassFraction",
			".3f"
			)

		self.registerLoggedQuantity(
			"RNA\nfold change",
			"rnaMassFoldChange",
			".3f"
			)


	def update(self):
		oldDryMass = self.dryMass

		masses = sum(state.mass() for state in self.states.itervalues())

		preEvolveMasses = masses[0, ...]
		postEvolveMasses = masses[1, ...]

		self.cellMass = postEvolveMasses.sum() # sum over all dimensions
		submasses = postEvolveMasses.sum(axis = 0) # sum over the processes

		self.waterMass = submasses[self.waterIndex]
		self.dryMass = self.cellMass - self.waterMass
		self.rnaMass = submasses[self.rnaIndexes].sum()
		self.rRnaMass = submasses[self.rRnaIndexes].sum()
		self.tRnaMass = submasses[self.tRnaIndex]
		self.mRnaMass = submasses[self.mRnaIndex]
		self.dnaMass = submasses[self.dnaIndex]
		self.proteinMass = submasses[self.proteinIndex]
		self.smallMoleculeMass = submasses[self.smallMoleculeIndexes]

		processInitialMass = preEvolveMasses.sum(axis = 1)
		processFinalMass = postEvolveMasses.sum(axis = 1)

		self.processMassDifferences = processFinalMass - processInitialMass
		self.relProcessMassDifferences = np.nan_to_num(self.processMassDifferences / processInitialMass)

		if self.timeStep() > 0:
			self.growth = self.dryMass - oldDryMass

		else:
			self.growth = np.nan

		self.proteinMassFraction = self.proteinMass / self.dryMass
		self.rnaMassFraction = self.rnaMass / self.dryMass

		if not self.setInitial:
			self.setInitial = True

			self.dryMassInitial = self.dryMass
			self.proteinMassInitial = self.proteinMass
			self.rnaMassInitial = self.rnaMass

		self.dryMassFoldChange = self.dryMass / self.dryMassInitial
		self.proteinMassFoldChange = self.proteinMass / self.proteinMassInitial
		self.rnaMassFoldChange = self.rnaMass / self.rnaMassInitial

		self.expectedMassFoldChange = np.exp(np.log(2) * self.time() / self.cellCycleLen)

		# End simulation once the mass of an average cell is
		# added to current cell.
		if self.dryMass - self.dryMassInitial >= self.expectedMassIncrease.asNumber(units.fg):
			self._sim.cellCycleComplete()


	def tableCreate(self, tableWriter):
		# Store units as metadata
		tableWriter.writeAttributes(
			cell_units = self.massUnits,
			cellDry_units = self.massUnits,
			metabolite_units = self.massUnits,
			growth_units = self.massUnits,
			rna_units = self.massUnits,
			protein_units = self.massUnits,
			water_units = self.massUnits,
			nucleoid_units = self.massUnits,
			processNames = self.processNames,
			smallMoleculeMass = self.smallMoleculeMass,
			)


	def tableAppend(self, tableWriter):
		tableWriter.append(
			time = self.time(),
			timeStep = self.timeStep(),
			cellMass = self.cellMass,
			growth = self.growth,
			dryMass = self.dryMass,
			rnaMass = self.rnaMass,
			rRnaMass = self.rRnaMass,
			tRnaMass = self.tRnaMass,
			mRnaMass = self.mRnaMass,
			dnaMass = self.dnaMass,
			proteinMass = self.proteinMass,
			waterMass = self.waterMass,
			processMassDifferences = self.processMassDifferences.astype(np.float64),
<<<<<<< HEAD
			relProcessMassDifferences = self.relProcessMassDifferences.astype(np.float64)
=======
			smallMoleculeMass = self.smallMoleculeMass,
>>>>>>> 65a0830c
			)<|MERGE_RESOLUTION|>--- conflicted
+++ resolved
@@ -226,9 +226,6 @@
 			proteinMass = self.proteinMass,
 			waterMass = self.waterMass,
 			processMassDifferences = self.processMassDifferences.astype(np.float64),
-<<<<<<< HEAD
-			relProcessMassDifferences = self.relProcessMassDifferences.astype(np.float64)
-=======
+			relProcessMassDifferences = self.relProcessMassDifferences.astype(np.float64),
 			smallMoleculeMass = self.smallMoleculeMass,
->>>>>>> 65a0830c
 			)