--- conflicted
+++ resolved
@@ -181,24 +181,6 @@
 
 	## Update polymerases mass to account for already completed DNA
 	# Determine the sequences of already-replicated DNA
-	sequences = buildSequences(
-		kb.process.replication.replication_sequences,
-		sequenceIdx,
-		sequenceLength,
-		self.dnaPolymeraseElongationRate
-		)
-
-<<<<<<< HEAD
-	# Compute the mass associated with these polymerases
-	massIncreaseDna = computeMassIncrease(
-					sequences,
-					sequenceElongations,
-					kb.process.replicationMonomerWeights.asNumber(units.fg)
-					)
-=======
-	# Check if any replication should be occuring at all
-	# if(sequenceIdx)
-	
 	sequences = kb.process.replication.replication_sequences
 	sequenceElongations = np.array(sequenceLength, dtype=np.int64)
 	massIncreaseDna = computeMassIncrease(
@@ -206,7 +188,6 @@
 			sequenceElongations,
 			kb.process.replication.replicationMonomerWeights.asNumber(units.fg)
 			)
->>>>>>> 8e486880
 
 	# Update the attributes of replicating DNA polymerases
 	oricCenter = kb.constants
@@ -314,11 +295,7 @@
 
 		ratio = (1 - ((n*tau - D)/(C)))
 		ratio = units.convertNoUnitToNumber(ratio)
-<<<<<<< HEAD
 		fork_location = np.floor(ratio*(replication_length))
-=======
-		fork_location = np.floor(ratio*(genome_length * 0.5))
->>>>>>> 8e486880
 
 		# Add 2^(n-1) replication events (two forks, four strands per inintiaion event)
 		num_events = 2 ** (n-1)
