
"""

TODO:
- document math
- replace fake metabolite pools with measured metabolite pools
- raise/warn if physiological metabolite pools appear to be smaller than what
 is needed at this time step size

"""

from __future__ import division

from itertools import izip

import numpy as np

from wholecell.containers.bulk_objects_container import BulkObjectsContainer
from reconstruction.ecoli.fitter import countsFromMassAndExpression
from reconstruction.ecoli.fitter import normalize
from wholecell.utils import units

def calcInitialConditions(sim, kb):
	randomState = sim.randomState

	timeStep = sim.timeStepSec() # This is a poor solution but will suffice for now

	bulkMolCntr = sim.states['BulkMolecules'].container
	uniqueMolCntr = sim.states["UniqueMolecules"].container
	bulkChrmCntr = sim.states["BulkChromosome"].container

	# Set up states
	initializeBulkMolecules(bulkMolCntr, kb, randomState, timeStep)
	initializeBulkChromosome(bulkChrmCntr, kb, randomState, timeStep)
	initializeUniqueMoleculesFromBulk(bulkMolCntr, uniqueMolCntr, kb, randomState, timeStep)


def initializeBulkMolecules(bulkMolCntr, kb, randomState, timeStep):

	## Set protein counts from expression
	initializeProteinMonomers(bulkMolCntr, kb, randomState, timeStep)

	## Set RNA counts from expression
	initializeRNA(bulkMolCntr, kb, randomState, timeStep)

	## Set DNA
	initializeDNA(bulkMolCntr, kb, randomState, timeStep)

	## Set other biomass components
	initializeBulkComponents(bulkMolCntr, kb, randomState, timeStep)

	## Form complexes
	initializeComplexes(bulkMolCntr, kb, randomState, timeStep)


def initializeBulkChromosome(bulkChrmCntr, kb, randomState, timeStep):
	## Set genes
	initializeGenes(bulkChrmCntr, kb, timeStep)


def initializeUniqueMoleculesFromBulk(bulkMolCntr, uniqueMolCntr, kb, randomState, timeStep):
	initializeTranscription(bulkMolCntr, uniqueMolCntr, kb, randomState, timeStep)
	initializeTranslation(bulkMolCntr, uniqueMolCntr, kb, randomState, timeStep)
	initializeReplication(uniqueMolCntr, kb)


def initializeProteinMonomers(bulkMolCntr, kb, randomState, timeStep):
	dryComposition60min = kb.cellDryMassComposition[
		kb.cellDryMassComposition["doublingTime"].asUnit(units.min).asNumber() == 60
		]

	monomersView = bulkMolCntr.countsView(kb.monomerData["id"])
	monomerMassFraction = float(dryComposition60min["proteinMassFraction"])
	monomerMass = kb.avgCellDryMassInit.asUnit(units.g) * monomerMassFraction

	monomerExpression = normalize(kb.rnaExpression['expression'][kb.rnaIndexToMonomerMapping])

	nMonomers = countsFromMassAndExpression(
		monomerMass.asUnit(units.g).asNumber(),
		kb.monomerData["mw"].asUnit(units.g/units.mol).asNumber(),
		monomerExpression,
		kb.nAvogadro.asUnit(1/units.mol).asNumber()
		)

	monomersView.countsIs(
		randomState.multinomial(nMonomers, monomerExpression)
		)

	# monomersView.countsIs(nMonomers * monomerExpression)

	## Uncomment for debugging
	# M = kb.getMass([monomersView._container._objectNames[x] for x in monomersView._indexes]).asNumber()
	# initDryMass = kb.avgCellDryMassInit.to("DCW_gram").asNumber()
	# print "Expected Protein Mass: %g" % (initDryMass * dryComposition60min.fullArray()["proteinMassFraction"])[0]
	# print "Actual Protein Mass: %g" % (monomersView.counts() / kb.nAvogadro.asNumber() * M).sum()


def initializeRNA(bulkMolCntr, kb, randomState, timeStep):
	dryComposition60min = kb.cellDryMassComposition[
		kb.cellDryMassComposition["doublingTime"].asNumber() == 60
		]

	rnaView = bulkMolCntr.countsView(kb.rnaData["id"])
	rnaMassFraction = float(dryComposition60min["rnaMassFraction"])
	rnaMass = kb.avgCellDryMassInit * rnaMassFraction

	rnaExpression = normalize(kb.rnaExpression['expression'])

	nRnas = countsFromMassAndExpression(
		rnaMass.asUnit(units.g).asNumber(),
		kb.rnaData["mw"].asUnit(units.g/units.mol).asNumber(),
		rnaExpression,
		kb.nAvogadro.asUnit(1/units.mol).asNumber()
		)

	rnaView.countsIs(
		randomState.multinomial(nRnas, rnaExpression)
		)

	# rnaView.countsIs(nRnas * rnaExpression)

	## Uncomment for debugging
	# M = kb.getMass([rnaView._container._objectNames[x] for x in rnaView._indexes]).asNumber()
	# initDryMass = kb.avgCellDryMassInit.to("DCW_gram").asNumber()
	# print "Expected RNA Mass: %g" % (initDryMass * dryComposition60min.fullArray()["rnaMassFraction"])[0]
	# print "Actual RNA Mass: %g" % (rnaView.counts() / kb.nAvogadro.asNumber() * M).sum()



def initializeDNA(bulkMolCntr, kb, randomState, timeStep):

<<<<<<< HEAD
	dryComposition60min = kb.cellDryMassComposition[
		kb.cellDryMassComposition["doublingTime"].asNumber() == 60
		]
	dnmpsView = bulkMolCntr.countsView(kb.dNmpNuclearIds)
=======
	# dryComposition60min = kb.cellDryMassComposition[
	# 	kb.cellDryMassComposition["doublingTime"].magnitude == 60
	# 	]
	polymerizedView = bulkMolCntr.countsView([id_ + "[c]" for id_ in kb.polymerizedDNT_IDs])
>>>>>>> 00026f1e

	polymerizedView.countsIs([
		kb.genomeSeq.count("A") + kb.genomeSeq.count("T"),
		kb.genomeSeq.count("C") + kb.genomeSeq.count("G"),
		kb.genomeSeq.count("G") + kb.genomeSeq.count("C"),
		kb.genomeSeq.count("T") + kb.genomeSeq.count("A")
		])


	## Uncomment for debugging
	# M = kb.getMass([dnmpsView._container._objectNames[x] for x in dnmpsView._indexes]).asNumber()
	# initDryMass = kb.avgCellDryMassInit.to("DCW_gram").asNumber()
	# print "Expected DNA Mass: %g" % (initDryMass * dryComposition60min.fullArray()["dnaMassFraction"])[0]
	# print "Actual DNA Mass: %g" % (dnmpsView.counts() / kb.nAvogadro.asNumber() * M).sum()

def initializeBulkComponents(bulkMolCntr, kb, randomState, timeStep):

	massFractions = kb.cellDryMassComposition[
		kb.cellDryMassComposition["doublingTime"].asUnit(units.min).asNumber() == 60.0
		].fullArray()

	initDryMass = kb.avgCellDryMassInit.asUnit(units.g).asNumber()
	cellMass = (
		kb.avgCellDryMassInit.asUnit(units.g).asNumber()
		# + kb.avgCellWaterMassInit.asNumber()
		)

	poolIds = kb.metabolitePoolIDs[:]

	mass = initDryMass
	mass -= massFractions["glycogenMassFraction"] * initDryMass
	mass -= massFractions["mureinMassFraction"] * initDryMass
	mass -= massFractions["lpsMassFraction"] * initDryMass
	mass -= massFractions["lipidMassFraction"] * initDryMass
	mass -= massFractions["inorganicIonMassFraction"] * initDryMass
	mass -= massFractions["solublePoolMassFraction"] * initDryMass

	# We have to remove things with zero concentration because taking the inverse of zero isn't so nice.
	poolIds = [x for idx, x in enumerate(kb.metabolitePoolIDs) if kb.metabolitePoolConcentrations.asNumber()[idx] > 0]
	poolConcentrations = np.array([x for x in kb.metabolitePoolConcentrations.asNumber() if x > 0])

	cellVolume = cellMass / kb.cellDensity
	cellDensity = kb.cellDensity.asUnit(units.g / units.L).asNumber()
	mws = kb.getMass(poolIds).asUnit(units.g / units.mol).asNumber()
	concentrations = poolConcentrations.copy()

	diag = cellDensity / (mws * concentrations) - 1
	A = -1 * np.ones((diag.size, diag.size))
	A[np.diag_indices(diag.size)] = diag
	b = mass * np.ones(diag.size)


	massesToAdd = np.linalg.solve(A, b)
	countsToAdd = massesToAdd / mws * kb.nAvogadro.asUnit(1 / units.mol).asNumber()

	V = (mass + massesToAdd.sum()) / cellDensity

	assert np.allclose(countsToAdd / kb.nAvogadro.asNumber() / V, poolConcentrations)

	## Uncomment the following if you want to look at how well our two different accountings of mass agree
	# M = kb.getMass(bulkMolCntr._objectNames)
	# (bulkMolCntr.counts() / kb.nAvogadro.asNumber() * M).sum()
	# (bulkMolCntr.counts() / kb.nAvogadro.asNumber() * M).sum() / (mass)
	# import ipdb; ipdb.set_trace()

	bulkMolCntr.countsIs(
		countsToAdd,
		poolIds
		)

	## Uncomment the following if you want to look at how well our two different accountings of mass agree
	# M = kb.getMass(bulkMolCntr._objectNames)
	# (bulkMolCntr.counts() / kb.nAvogadro.asNumber() * M).sum()
	# (bulkMolCntr.counts() / kb.nAvogadro.asNumber() * M).sum() / (mass + massesToAdd.sum())
	# import ipdb; ipdb.set_trace()



	subunits = bulkMolCntr.countsView(["RRLA-RRNA[c]", "RRSA-RRNA[c]", "RRFA-RRNA[c]"])
	subunitStoich = np.array([1, 1, 1])
	activeRibosomeMax = (subunits.counts() // subunitStoich).min()
	elngRate = kb.ribosomeElongationRate.asUnit(units.aa / units.s).asNumber()
	T_d = kb.cellCycleLen.asUnit(units.s).asNumber()
	dt = kb.timeStep.asUnit(units.s).asNumber()

	activeRibosomesLastTimeStep = activeRibosomeMax * np.exp( np.log(2) / T_d * (T_d - dt)) / 2
	gtpsHydrolyzedLastTimeStep = activeRibosomesLastTimeStep * elngRate * kb.gtpPerTranslation

	bulkMolCntr.countsInc(
		gtpsHydrolyzedLastTimeStep,
		["GDP[c]"]
		)

def initializeGenes(bulkChrmCntr, kb, timeStep):
	"""
	initializeGenes

	Purpose:
	Initalizes the counts of genes in BulkMolecules
	"""

	geneView = bulkChrmCntr.countsView(kb.geneData['name'])
	geneView.countsInc(1)


def initializeComplexes(bulkMolCntr, kb, randomState, timeStep):
	from wholecell.utils.mc_complexation import mccFormComplexes

	stoichMatrix = kb.complexationStoichMatrix().astype(np.int64, order = "F")

	# Build views

	moleculeNames = kb.complexationMoleculeNames

	molecules = bulkMolCntr.countsView(moleculeNames)

	moleculeCounts = molecules.counts()

	seed = randomState.randint(8**8)

	updatedMoleculeCounts = mccFormComplexes(moleculeCounts, seed, stoichMatrix)

	molecules.countsIs(updatedMoleculeCounts)


def initializeTranscription(bulkMolCntr, uniqueMolCntr, kb, randomState, timeStep):
	"""
	initializeTranscription

	Purpose:
	Initiates transcripts in mid-transcription.

	Method:
	Replaces some RNAP subunits with active RNAP.  These active	RNAPs are in a 
	random position in the elongation process, and are elongating transcripts 
	chosen with respect to their initiation probabilities. Transcript counts 
	are decremented randomly until the RNA mass is approximately its original 
	value.

	Needs attention:
	-Interaction with protein complexes
	-Mass calculations

	"""
	# Calculate the number of possible RNAPs

	inactiveRnap = bulkMolCntr.countView("APORNAP-CPLX[c]")

	activeRnapMax = inactiveRnap.count()

	if activeRnapMax == 0:
		return

	# Calculate the number of RNAPs that should be active

	elngRate = kb.rnaPolymeraseElongationRate.asUnit(units.nt / units.s).asNumber()

	rnaIds = kb.rnaData["id"]
	rnas = bulkMolCntr.countsView(rnaIds)
	rnaCounts = rnas.counts()
	rnaLengths = kb.rnaData["length"].asUnit(units.count).asNumber()

	rnaLengthAverage = np.dot(rnaCounts, rnaLengths) / rnaCounts.sum()

	fractionActive = 1 - elngRate/rnaLengthAverage * timeStep

	activeRnapCount = np.int64(activeRnapMax * fractionActive)

	# Choose RNAs to polymerize
	rnaCountsPolymerizing = randomState.multinomial(activeRnapCount,
		kb.rnaData["synthProb"])

	# Get the RNA masses

	rnaMasses = (kb.rnaData["mw"].asUnit(units.fg / units.mol).asNumber() /
		kb.nAvogadro.asUnit(1 / units.mol).asNumber())

	# Reduce the number of RNAP subunits

	inactiveRnap.countDec(activeRnapCount)

	# Create the lists of RNA indexes

	rnaIndexes = np.empty(activeRnapCount, np.int64)

	startIndex = 0
	for rnaIndex, counts in enumerate(rnaCountsPolymerizing):
		rnaIndexes[startIndex:startIndex+counts] = rnaIndex

		startIndex += counts

	# Choose random RNA lengths

	maxRnaLengths = rnaLengths[rnaIndexes]

	transcriptLengths = (randomState.rand(activeRnapCount) * maxRnaLengths).astype(np.int64)

	# Compute RNA masses
	rnaSequences = kb.transcriptionSequences

	# TODO: standardize this logic w/ process

	ntWeights = kb.transcriptionMonomerWeights

	# TOKB

	transcriptMasses = np.array([
		ntWeights[rnaSequences[rnaIndex, :length]].sum()
		for rnaIndex, length in izip(rnaIndexes, transcriptLengths)
		])

	transcriptMasses[transcriptLengths > 0] += kb.transcriptionEndWeight

	# Create the unique molecules representations of the ribosomes

	activeRnaPolys = uniqueMolCntr.objectsNew(
		"activeRnaPoly",
		activeRnapCount
		)

	activeRnaPolys.attrIs(
		rnaIndex = rnaIndexes,
		transcriptLength = transcriptLengths,
		massDiff_mRNA = transcriptMasses
		)

	# Compute the amount of RNA mass that needs to be removed
	rnaMassNeeded = transcriptMasses.sum()

	# Using their relative fractions, remove RNAs until the mass is restored

	# TODO: make sure this while-loop isn't too terrible slow

	rnaCountsDecremented = np.zeros_like(rnaCounts)

	while True:
		rnaFractions = rnaCounts / rnaCounts.sum()
		rnaFractionsCumulative = rnaFractions.cumsum()

		rnaIndex = np.where( # sample once from a multinomial distribution
			rnaFractionsCumulative > randomState.rand()
			)[0][0]

		rnaMass = rnaMasses[rnaIndex]

		if rnaMass < rnaMassNeeded:
			rnaMassNeeded -= rnaMass
			rnaCountsDecremented[rnaIndex] += 1
			rnaCounts[rnaIndex] -= 1

		elif rnaMass / 2 < rnaMassNeeded:
			rnaMassNeeded -= rnaMass
			rnaCountsDecremented[rnaIndex] += 1
			rnaCounts[rnaIndex] -= 1

			break

		else:
			break

	rnas.countsDec(rnaCountsDecremented)

def initializeTranslation(bulkMolCntr, uniqueMolCntr, kb, randomState, timeStep):
	"""
	initializeTranslation

	Purpose:
	Initiates peptides in mid-translation.

	Method:
	Replaces some ribosomal subunits with active ribosomes.  These active
	ribosomes are in a random position in the elongation process, and are 
	elongating peptides chosen with respect to the steady-state mRNA
	expression. Protein monomer counts are decremented randomly until the 
	protein mass is approximately its original value.

	Needs attention:
	-Interaction with protein complexes
	-Mass calculations

	"""
	# Calculate the number of possible ribosomes

	subunits = bulkMolCntr.countsView(["RRLA-RRNA[c]", "RRSA-RRNA[c]", "RRFA-RRNA[c]"])

	subunitStoich = np.array([1, 1, 1])

	activeRibosomeMax = (subunits.counts() // subunitStoich).min()

	if activeRibosomeMax == 0:
		return

	# Calculate the number of ribosomes that should be active

	elngRate = kb.ribosomeElongationRate.asUnit(units.aa / units.s).asNumber()

	monomerIds = kb.monomerData["id"]
	monomers = bulkMolCntr.countsView(monomerIds)
	monomerCounts = monomers.counts()
	monomerLengths = kb.monomerData["length"].asUnit(units.count).asNumber()

	monomerLengthAverage = np.dot(monomerCounts, monomerLengths) / monomerCounts.sum()

	fractionActive = 1 - elngRate/monomerLengthAverage * timeStep

	activeRibosomeCount = np.int64(activeRibosomeMax * fractionActive)

	# Choose proteins to polymerize
	mrnaExpression = kb.rnaExpression["expression"][kb.rnaIndexToMonomerMapping]
	averageMrnaFractions = mrnaExpression/mrnaExpression.sum()

	monomerCountsPolymerizing = randomState.multinomial(activeRibosomeCount, averageMrnaFractions)

	# Compute the current protein mass

	monomerMasses = (kb.monomerData["mw"].asUnit(units.fg / units.mol).asNumber() /
		kb.nAvogadro.asUnit(1 / units.mol).asNumber())
	monomerMassTotal = np.dot(monomerCounts, monomerMasses)

	# Reduce the number of ribosome subunits

	subunits.countsDec(activeRibosomeCount * subunitStoich)

	# Create the lists of protein indexes

	proteinIndexes = np.empty(activeRibosomeCount, np.int64)

	startIndex = 0
	for proteinIndex, counts in enumerate(monomerCountsPolymerizing):
		proteinIndexes[startIndex:startIndex+counts] = proteinIndex

		startIndex += counts

	# Choose random protein lengths

	maxPeptideLengths = monomerLengths[proteinIndexes]

	peptideLengths = (randomState.rand(activeRibosomeCount) * maxPeptideLengths).astype(np.int64)

	# Compute peptide masses
	monomerSequences = kb.translationSequences

	aaWeightsIncorporated = kb.translationMonomerWeights

	peptideMasses = np.array([
		aaWeightsIncorporated[monomerSequences[proteinIndex, :length]].sum()
		for proteinIndex, length in izip(proteinIndexes, peptideLengths)
		])

	peptideMasses[peptideLengths > 0] += kb.translationEndWeight

	# Create the unique molecules representations of the ribosomes

	activeRibosomes = uniqueMolCntr.objectsNew(
		"activeRibosome",
		activeRibosomeCount
		)

	activeRibosomes.attrIs(
		proteinIndex = proteinIndexes,
		peptideLength = peptideLengths,
		massDiff_protein = peptideMasses
		)

	# Compute the amount of monomer mass that needs to be removed
	monomerMassNeeded = peptideMasses.sum()

	# Using their relative fractions, remove monomers until the mass is restored

	# TODO: make sure this while-loop isn't too terrible slow

	monomerCountsDecremented = np.zeros_like(monomerCounts)

	while True:
		monomerFractions = monomerCounts / monomerCounts.sum()
		monomerFractionsCumulative = monomerFractions.cumsum()

		monomerIndex = np.where( # sample once from a multinomial distribution
			monomerFractionsCumulative > randomState.rand()
			)[0][0]

		monomerMass = monomerMasses[monomerIndex]

		if monomerMass < monomerMassNeeded:
			monomerMassNeeded -= monomerMass
			monomerCountsDecremented[monomerIndex] += 1
			monomerCounts[monomerIndex] -= 1

		elif monomerMass / 2 < monomerMassNeeded:
			monomerMassNeeded -= monomerMass
			monomerCountsDecremented[monomerIndex] += 1
			monomerCounts[monomerIndex] -= 1

			break

		else:
			break

	monomers.countsDec(monomerCountsDecremented)

def initializeReplication(uniqueMolCntr, kb):
	'''
	initializeReplication

	Purpose: Create two replication forks represented as unique
	molecules for now at the center of the oriC
	'''
	oricCenter = kb.oriCCenter.asUnit(units.nt).asNumber()
	dnaPoly = uniqueMolCntr.objectsNew('dnaPolymerase', 4)
	dnaPoly.attrIs(
		chromosomeLocation = np.array([oricCenter, oricCenter, oricCenter, oricCenter]),
		directionIsPositive = np.array([True, True, False, False]),
		isLeading = np.array([True, False, True, False])
		)<|MERGE_RESOLUTION|>--- conflicted
+++ resolved
@@ -129,17 +129,7 @@
 
 def initializeDNA(bulkMolCntr, kb, randomState, timeStep):
 
-<<<<<<< HEAD
-	dryComposition60min = kb.cellDryMassComposition[
-		kb.cellDryMassComposition["doublingTime"].asNumber() == 60
-		]
-	dnmpsView = bulkMolCntr.countsView(kb.dNmpNuclearIds)
-=======
-	# dryComposition60min = kb.cellDryMassComposition[
-	# 	kb.cellDryMassComposition["doublingTime"].magnitude == 60
-	# 	]
 	polymerizedView = bulkMolCntr.countsView([id_ + "[c]" for id_ in kb.polymerizedDNT_IDs])
->>>>>>> 00026f1e
 
 	polymerizedView.countsIs([
 		kb.genomeSeq.count("A") + kb.genomeSeq.count("T"),
