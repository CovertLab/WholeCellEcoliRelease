--- conflicted
+++ resolved
@@ -174,9 +174,6 @@
 	# (bulkMolCntr.counts() / kb.nAvogadro.asNumber() * M).sum() / (mass + massesToAdd.sum())
 	# import ipdb; ipdb.set_trace()
 
-<<<<<<< HEAD
-
-
 	subunits = bulkMolCntr.countsView(
 		np.hstack(
 			(kb.getComplexMonomers(kb.s30_fullComplex)[0], kb.getComplexMonomers(kb.s50_fullComplex)[0])
@@ -186,16 +183,6 @@
 			(kb.getComplexMonomers(kb.s30_fullComplex)[1], kb.getComplexMonomers(kb.s50_fullComplex)[1])
 			)
 	import ipdb; ipdb.set_trace()
-=======
-	subunits = bulkMolCntr.countsView(
-		np.hstack(
-			(kb.getComplexSubunits(kb.s30_fullComplex)[0], kb.getComplexSubunits(kb.s50_fullComplex)[0])
-			)
-		)
-	subunitStoich = np.hstack(
-			(kb.getComplexSubunits(kb.s30_fullComplex)[1], kb.getComplexSubunits(kb.s50_fullComplex)[1])
-			)
->>>>>>> b92bb9f4
 	activeRibosomeMax = (subunits.counts() // subunitStoich).min()
 	elngRate = kb.ribosomeElongationRate.asNumber(units.aa / units.s)
 	T_d = kb.cellCycleLen.asNumber(units.s)
