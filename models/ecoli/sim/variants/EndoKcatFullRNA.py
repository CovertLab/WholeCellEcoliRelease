--- conflicted
+++ resolved
@@ -21,15 +21,14 @@
 		return CONTROL_OUTPUT
 
 	KcatEndoRNaseFullRNA = index * 0.001
-<<<<<<< HEAD
+
 	kb.KcatEndoRNaseFullRNA = KcatEndoRNaseFullRNA
 
 	# import ipdb; ipdb.set_trace()
 
 	# kb._parameterData['KcatEndoRNaseFullRNA'] = KcatEndoRNaseFullRNA
-=======
+
 	kb.KcatEndoRNaseFullRNA = KcatEndoRNaseFullRNA * 1 / units.s
->>>>>>> fad47ced
 
 	return dict(
 		shortName = "{} s^-1".format(KcatEndoRNaseFullRNA),
