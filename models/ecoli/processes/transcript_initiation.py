--- conflicted
+++ resolved
@@ -63,30 +63,21 @@
 
 		self.inactiveRnaPolys = self.bulkMoleculeView("APORNAP-CPLX[c]")
 
-<<<<<<< HEAD
-=======
 		self.chromosomes = self.bulkMoleculeView('CHROM_FULL[c]')
 		
 		self.is_16SrRNA = sim_data.process.transcription.rnaData['isRRna16S']
 		self.is_23SrRNA = sim_data.process.transcription.rnaData['isRRna23S']
 		self.is_5SrRNA = sim_data.process.transcription.rnaData['isRRna5S']
 
-
->>>>>>> e28bce15
 	def calculateRequest(self):
 		self.inactiveRnaPolys.requestAll()
 
-
 	# Calculate temporal evolution
 	def evolveState(self):
-<<<<<<< HEAD
-=======
-
 		# no synthesis if no chromosome
 		if self.chromosomes.total()[0] == 0:
 			return
 
->>>>>>> e28bce15
 		self.activationProb = self._calculateActivationProb(
 			self.fracActiveRnap,
 			self.rnaLengths,
