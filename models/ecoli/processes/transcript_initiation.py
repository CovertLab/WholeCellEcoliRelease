#!/usr/bin/env python

"""
TranscriptInitiation

Transcription initiation sub-model.

TODO:
- use transcription units instead of single genes
- match sigma factors to promoters
- implement transcriptional regulation
- modulate initiation probabilities as a function of gene copy number
- match measured levels of active RNA polymerase instead of initiating to completion

@author: John Mason
@organization: Covert Lab, Department of Bioengineering, Stanford University
@date: Created 4/26/14
"""

from __future__ import division

import numpy as np
import scipy.sparse

import wholecell.processes.process
from wholecell.utils import units

import itertools

class TranscriptInitiation(wholecell.processes.process.Process):
	""" TranscriptInitiation """

	_name = "TranscriptInitiation"

	# Constructor
	def __init__(self):
		super(TranscriptInitiation, self).__init__()


	# Construct object graph
	def initialize(self, sim, sim_data):
		super(TranscriptInitiation, self).initialize(sim, sim_data)

		# Load parameters

		self.fracActiveRnap = sim_data.growthRateParameters.fractionActiveRnap

		self.rnaLengths = sim_data.process.transcription.rnaData["length"]

		self.rnaPolymeraseElongationRate = sim_data.growthRateParameters.getRnapElongationRate(sim_data.conditionToDoublingTime[sim_data.condition])

		self.rnaSynthProb = None

		recruitmentColNames = sim_data.process.transcription_regulation.recruitmentColNames

		recruitmentData = sim_data.process.transcription_regulation.recruitmentData
		self.recruitmentMatrix = scipy.sparse.csr_matrix(
				(recruitmentData["hV"], (recruitmentData["hI"], recruitmentData["hJ"])),
				shape = recruitmentData["shape"]
			)
		self.tfsBound = None

<<<<<<< HEAD
		self.maxRibosomeElongationRate = float(sim_data.constants.ribosomeElongationRateMax.asNumber(units.aa / units.s))
=======
		self.is_16SrRNA = sim_data.process.transcription.rnaData['isRRna16S']
		self.is_23SrRNA = sim_data.process.transcription.rnaData['isRRna23S']
		self.is_5SrRNA = sim_data.process.transcription.rnaData['isRRna5S']
		self.is_mrRNA = sim_data.process.transcription.rnaData['isMRna']

>>>>>>> d7a1ff4b

		# Views

		self.activeRnaPolys = self.uniqueMoleculesView('activeRnaPoly')

		self.inactiveRnaPolys = self.bulkMoleculeView("APORNAP-CPLX[c]")

		self.chromosomes = self.bulkMoleculeView('CHROM_FULL[c]')
		
		self.rrn_operon = self.bulkMoleculeView("rrn_operon")

		self.activeRibosomes = self.uniqueMoleculesView('activeRibosome')

		self.r_protein = self.bulkMoleculesView(sim_data.moleculeGroups.rProteins)

		# ID Groups

		self.is_16SrRNA = sim_data.process.transcription.rnaData['isRRna16S']
		self.is_23SrRNA = sim_data.process.transcription.rnaData['isRRna23S']
		self.is_5SrRNA = sim_data.process.transcription.rnaData['isRRna5S']

		self.recruitmentView = self.bulkMoleculesView(recruitmentColNames)

		self.isRRna = sim_data.process.transcription.rnaData['isRRna']
		self.isRProtein = sim_data.process.transcription.rnaData['isRProtein']
		self.isRnap = sim_data.process.transcription.rnaData['isRnap']
		self.notPolymerase = np.logical_and(np.logical_and(np.logical_not(self.isRRna),np.logical_not(self.isRProtein)), np.logical_not(self.isRnap))

		assert (self.isRRna + self.isRProtein + self.isRnap + self.notPolymerase).sum() == self.rnaLengths.asNumber().size

		self.rProteinToRRnaRatioVector = None

	def calculateRequest(self):
		self.inactiveRnaPolys.requestAll()
		self.rnaSynthProb = self.recruitmentMatrix.dot(self.recruitmentView.total())
		self.rnaSynthProb /= self.rnaSynthProb.sum()
		if np.any(self.rnaSynthProb < 0):
			raise Exception, "Have negative RNA synthesis probabilities"

		print (self.recruitmentView.total() < 0.).sum()

		assert np.allclose(self.rnaSynthProb.sum(),1.)
		assert np.all(self.rnaSynthProb >= 0.)

		self.rProteinToRRnaRatioVector = self.rnaSynthProb[self.isRProtein] / self.rnaSynthProb[self.isRRna][0]

	# Calculate temporal evolution
	def evolveState(self):

		self.writeToListener("RnaSynthProb", "rnaSynthProb", self.rnaSynthProb)

		# no synthesis if no chromosome
		if self.chromosomes.total()[0] == 0:
			return

		self.activationProb = self._calculateActivationProb(
			self.fracActiveRnap,
			self.rnaLengths,
			self.rnaPolymeraseElongationRate,
			self.rnaSynthProb,
			)

		# Sample a multinomial distribution of synthesis probabilities to 
		# determine what molecules are initialized

		inactiveRnaPolyCount = self.inactiveRnaPolys.count()

		rnaPolyToActivate = np.int64(self.activationProb * inactiveRnaPolyCount)

		if rnaPolyToActivate == 0:
			return

		#### Growth control code ####

		ribosomeElongationRate = self.readFromListener("RibosomeData", "effectiveElongationRate")
		cellMass = self.readFromListener("Mass", "cellMass")
		expectedRibosomeInitiationRate = self.calculateRrnInitRate(self.rrn_operon.total(), ribosomeElongationRate)
		rRnaSynthesisProb = expectedRibosomeInitiationRate.asNumber(1/units.s/units.fg) * cellMass * self.timeStepSec() / rnaPolyToActivate
		rProteinSynthesisProb = self.rProteinToRRnaRatioVector * rRnaSynthesisProb

		low_r_protein = np.where(self.r_protein.total() < 100)[0]
		rProteinSynthesisProb[low_r_protein] = rProteinSynthesisProb[low_r_protein] * 10
		
		totalRnapCount = self.activeRnaPolys.total() + self.inactiveRnaPolys.total() or np.array([1])
		totalRibosomeCount = self.activeRibosomes.total() or np.array([1])
		ratioRNAPToRibosome = totalRnapCount / totalRibosomeCount.astype(np.float)
		offset = np.clip(0.25 - ratioRNAPToRibosome, -1 * self.rnaSynthProb[self.isRnap].min(), 1.)
		rnapSynthProb = self.rnaSynthProb[self.isRnap] + (offset / 10)

		self.writeToListener("RibosomeData", "expectedInitRate", expectedRibosomeInitiationRate.asNumber(1/units.s/units.fg))

		totalRRnaSynthProb = (np.ceil(self.rnaSynthProb[self.isRRna]).sum() * rRnaSynthesisProb) # HACK: Only getting used ribosome rrn operons using this ceil function need to fix this.
		totalRProteinSynthProb = rProteinSynthesisProb.sum()
		totalRnapSynthProb = rnapSynthProb.sum()

		totalPolymeraseComponent = totalRRnaSynthProb + totalRProteinSynthProb + totalRnapSynthProb

		while totalPolymeraseComponent > 1.:
			rRnaSynthesisProb = rRnaSynthesisProb / totalPolymeraseComponent
			rProteinSynthesisProb = rProteinSynthesisProb / totalPolymeraseComponent
			rnapSynthProb = rnapSynthProb / totalPolymeraseComponent

			totalRRnaSynthProb = totalRRnaSynthProb / totalPolymeraseComponent
			totalRProteinSynthProb = totalRProteinSynthProb / totalPolymeraseComponent
			totalRnapSynthProb = totalRnapSynthProb / totalPolymeraseComponent

			totalPolymeraseComponent = totalRRnaSynthProb + totalRProteinSynthProb + totalRnapSynthProb

		self.rnaSynthProb[self.isRRna] = rRnaSynthesisProb * np.ceil(self.rnaSynthProb[self.isRRna]) # HACK ALERT: Only getting used ribosome rrn operons using this ceil function need to fix this.

		self.rnaSynthProb[self.isRProtein] = rProteinSynthesisProb

		self.rnaSynthProb[self.isRnap] = rnapSynthProb

		self.rnaSynthProb[self.notPolymerase] = (1 - totalPolymeraseComponent) / self.rnaSynthProb[self.notPolymerase].sum() * self.rnaSynthProb[self.notPolymerase]

		assert np.allclose(self.rnaSynthProb.sum(),1.)
		assert np.all(self.rnaSynthProb >= 0.)

		#### Growth control code ####
		nNewRnas = self.randomState.multinomial(rnaPolyToActivate,
			self.rnaSynthProb)

		self.writeToListener("RibosomeData", "rrn16S_produced", nNewRnas[self.is_16SrRNA].sum())
		self.writeToListener("RibosomeData", "rrn23S_produced", nNewRnas[self.is_23SrRNA].sum())		
		self.writeToListener("RibosomeData", "rrn5S_produced", nNewRnas[self.is_5SrRNA].sum())

		self.writeToListener("RibosomeData", "rrn16S_init_prob", nNewRnas[self.is_16SrRNA].sum() / float(nNewRnas.sum()))
		self.writeToListener("RibosomeData", "rrn23S_init_prob", nNewRnas[self.is_23SrRNA].sum() / float(nNewRnas.sum()))
		self.writeToListener("RibosomeData", "rrn5S_init_prob", nNewRnas[self.is_5SrRNA].sum() / float(nNewRnas.sum()))

		self.writeToListener("RibosomeData", "total_rna_init", nNewRnas.sum())

		nonzeroCount = (nNewRnas > 0)

		assert nNewRnas.sum() == rnaPolyToActivate
		print "transcription", nNewRnas[self.is_mrRNA].sum()

		# Build list of RNA indexes

		rnaIndexes = np.empty(rnaPolyToActivate, np.int64)

		startIndex = 0
		for rnaIndex, counts in itertools.izip(
				np.arange(nNewRnas.size)[nonzeroCount],
				nNewRnas[nonzeroCount]
				):

			rnaIndexes[startIndex:startIndex+counts] = rnaIndex

			startIndex += counts

		# Create the active RNA polymerases

		activeRnaPolys = self.activeRnaPolys.moleculesNew(
			"activeRnaPoly",
			rnaPolyToActivate
			)

		activeRnaPolys.attrIs(
			rnaIndex = rnaIndexes
			)

		self.inactiveRnaPolys.countDec(nNewRnas.sum())

		self.writeToListener("RnapData", "didInitialize", nNewRnas.sum())

	def _calculateActivationProb(self, fracActiveRnap, rnaLengths, rnaPolymeraseElongationRate, synthProb):
		expectedTranscriptionTime = 1. / rnaPolymeraseElongationRate * rnaLengths

		expectedTranscriptionTimesteps = np.ceil(
			(1. / (self.timeStepSec() * units.s) * expectedTranscriptionTime).asNumber()
			)

		averageTranscriptionTimesteps = np.dot(synthProb, expectedTranscriptionTimesteps)

		expectedTerminationRate = 1. / averageTranscriptionTimesteps

		expectedFractionTimeInactive = np.dot(
			1 - ( 1. / (self.timeStepSec() * units.s) * expectedTranscriptionTime).asNumber() / expectedTranscriptionTimesteps,
			synthProb
			)

		effectiveFractionActive = fracActiveRnap * 1 / (1 - expectedFractionTimeInactive)

		return effectiveFractionActive * expectedTerminationRate / (1 - effectiveFractionActive)

	def calculateRrnInitRate(self, rrn_count, elngRate):
		'''
		Returns total initiation rate of rRNA across all promoters
		In units of initiations / s / fg
		'''
		fitInitiationRate = 0.0168 * np.exp(-0.272 * (self.maxRibosomeElongationRate - elngRate))

		return (1 / units.s / units.fg) * fitInitiationRate<|MERGE_RESOLUTION|>--- conflicted
+++ resolved
@@ -60,15 +60,12 @@
 			)
 		self.tfsBound = None
 
-<<<<<<< HEAD
 		self.maxRibosomeElongationRate = float(sim_data.constants.ribosomeElongationRateMax.asNumber(units.aa / units.s))
-=======
 		self.is_16SrRNA = sim_data.process.transcription.rnaData['isRRna16S']
 		self.is_23SrRNA = sim_data.process.transcription.rnaData['isRRna23S']
 		self.is_5SrRNA = sim_data.process.transcription.rnaData['isRRna5S']
 		self.is_mrRNA = sim_data.process.transcription.rnaData['isMRna']
 
->>>>>>> d7a1ff4b
 
 		# Views
 
