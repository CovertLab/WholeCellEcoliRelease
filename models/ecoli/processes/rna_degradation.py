#!/usr/bin/env python

"""
RnaDegradation

RNA degradation sub-model. Encodes molecular simulation of RNA degradation as two main steps guided by RNases: endonucleolytic cleavage and exonucleolytic digestion 

@author: Javier Carrera
@organization: Covert Lab, Department of Bioengineering, Stanford University
@date: Created 1/26/2015
"""

from __future__ import division

import numpy as np
import math
import numpy
import random

import wholecell.processes.process
from wholecell.utils.constants import REQUEST_PRIORITY_DEGRADATION
from wholecell.utils import units

class RnaDegradation(wholecell.processes.process.Process):
	""" RnaDegradation """

	_name = "RnaDegradation"

	# Constructor
	def __init__(self):
		super(RnaDegradation, self).__init__()

	# Construct object graph
	def initialize(self, sim, kb):
		super(RnaDegradation, self).initialize(sim, kb)

		rnaIds = kb.rnaData['id']

		#RNase
		exoRnaseIds = ["EG11620-MONOMER[c]", "G7175-MONOMER[c]", "EG10858-MONOMER[c]",  "EG10863-MONOMER[c]", "EG11259-MONOMER[c]", "EG11547-MONOMER[c]", "EG10746-MONOMER[c]", "EG10743-MONOMER[c]", "G7842-MONOMER[c]"]
		endoRnaseIds = ["EG10856-MONOMER[p]", "EG10857-MONOMER[c]", "G7175-MONOMER[c]", "EG10859-MONOMER[c]", "EG11299-MONOMER[c]", "EG10860-MONOMER[c]", "EG10861-MONOMER[c]", "G7365-MONOMER[c]", "EG10862-MONOMER[c]"]

<<<<<<< HEAD
		# import ipdb; ipdb.set_trace()
		self.KcatEndoRNaseFullRNA = kb.KcatEndoRNaseFullRNA.asNumber(1 / units.s) * self.timeStepSec
		# self.KcatEndoRNasesFullRNA = kb.KcatEndoRNasesFullRNA.asNumber(1 / units.s) * self.timeStepSec

		# Rna
		self.rnaDegRates = kb.rnaData['degRate'].asNumber()
		# isMRna = kb.rnaData["isMRna"]
		# expectedMRnaDegradationRate = kb.rnaData['degRate'][isMRna].asNumber()
		# isRRna = kb.rnaData["isRRna"]
		# expectedRRnaDegradationRate = kb.rnaData['degRate'][isRRna].asNumber()
		# isTRna = kb.rnaData["isTRna"]
		# expectedTRnaDegradationRate = kb.rnaData['degRate'][isTRna].asNumber()

		# import ipdb; ipdb.set_trace()


		self.rnaLens = kb.rnaData['length'].asNumber()

		# Build stoichiometric matrix
		endCleavageMetaboliteIds = [id_ + "[c]" for id_ in kb.fragmentNT_IDs]
		endCleavageMetaboliteIds.extend(["H2O[c]", "PPI[c]", "H[c]"])
		nmpIdxs = range(4)
		h2oIdx = endCleavageMetaboliteIds.index("H2O[c]")
		ppiIdx = endCleavageMetaboliteIds.index("PPI[c]")
		hIdx = endCleavageMetaboliteIds.index("H[c]")
		self.endoDegradationSMatrix = np.zeros((len(endCleavageMetaboliteIds), len(rnaIds)), np.int64)
		self.endoDegradationSMatrix[nmpIdxs, :] = units.transpose(kb.rnaData['countsACGU']).asNumber()
		self.endoDegradationSMatrix[h2oIdx, :] = 0
		self.endoDegradationSMatrix[ppiIdx, :] = 1
		self.endoDegradationSMatrix[hIdx, :] = 0
=======
		rnaIds = kb.process.transcription.rnaData['id']

		# Rna
		self.rnaDegRates = kb.process.transcription.rnaData['degRate'].asNumber()
		self.rnaLens = kb.process.transcription.rnaData['length'].asNumber()

		# Build stoichiometric matrix
		# TODO: account for NTP on 5' end
		self.rnaDegSMat = np.zeros((len(metaboliteIds), len(rnaIds)), np.int64)
		self.rnaDegSMat[nmpIdxs, :] = units.transpose(kb.process.transcription.rnaData['countsACGU']).asNumber()
		# self.rnaDegSMat[h2oIdx, :]  = -(self.rnaLens - 1)
		self.rnaDegSMat[h2oIdx, :]  = -self.rnaLens # using one additional water to hydrolyze PPI on 5' end
		self.rnaDegSMat[ppiIdx, :]    =  1
		self.rnaDegSMat[hIdx, :] = self.rnaLens
>>>>>>> 6b4144e5
		
		# Views
		self.rnas = self.bulkMoleculesView(rnaIds)
		self.h2o = self.bulkMoleculesView(['H2O[c]'])
		self.nmps = self.bulkMoleculesView(["AMP[c]", "CMP[c]", "GMP[c]", "UMP[c]"])
		self.h = self.bulkMoleculesView(['H[c]'])

		self.fragmentMetabolites = self.bulkMoleculesView(endCleavageMetaboliteIds)
		self.fragmentBases = self.bulkMoleculesView([id_ + "[c]" for id_ in kb.fragmentNT_IDs])

		self.endoRnases = self.bulkMoleculesView(endoRnaseIds)
		self.exoRnases = self.bulkMoleculesView(exoRnaseIds)
		self.bulkMoleculesRequestPriorityIs(REQUEST_PRIORITY_DEGRADATION)


	# Calculate temporal evolution

	def calculateRequest(self):

		# Computing RNA specificity according to the measured RNA decays 
		# and accessibility (amount of RNAs)
		TotalDegradationRate = self.rnaDegRates * self.rnas.total() * self.timeStepSec
		# TotalDegradationRate = self.rnaDegRates * self.timeStepSec
		RNAspecificity = TotalDegradationRate / TotalDegradationRate.sum()


		# Calculating fraction of EndoRNases needed 
		print TotalDegradationRate.sum() / self.endoRnases.total().sum()
		print self.endoRnases.total().sum() 
		print TotalDegradationRate.sum()
		FractionActiveEndoRNases = 1
		if TotalDegradationRate.sum() < self.KcatEndoRNaseFullRNA * self.endoRnases.total().sum():
			FractionActiveEndoRNases = TotalDegradationRate.sum() / (
					self.KcatEndoRNaseFullRNA * self.endoRnases.total().sum()
				)
		print FractionActiveEndoRNases



		# Calculating the total number of RNAs to degrade according to
		# the total number of "active" endoRNases and their cleavage activity
		nRNAsTotalToDegrade = np.round(self.KcatEndoRNaseFullRNA * 
				self.endoRnases.total().sum() * 
				FractionActiveEndoRNases
			)
		nRNAsToDegrade = np.zeros(len(RNAspecificity))
		while nRNAsToDegrade.sum() < nRNAsTotalToDegrade:
			nRNAsToDegrade += np.fmin(
					self.randomState.multinomial(nRNAsTotalToDegrade - nRNAsToDegrade.sum(), RNAspecificity),
					self.rnas.total()
				)
		# print nRNAsToDegrade.sum() / nRNAsTotalToDegrade * 100
		# import ipdb; ipdb.set_trace()
		# print 'real number of RNAs degraded = %f' % nRNAsToDegrade.sum()


		# old method
		# ODE model: dr/dt = kb - kcatEndo * TotalEndoRNases * kd*r/sum_g(kd*r)
		# endoRnasesRelative = self.endoRnases.total().sum() * FractionActiveEndoRNases * RNAspecificity
		# nRNAsToDegrade = np.fmin(
		# 	# self.randomState.poisson(self.KcatEndoRNaseFullRNA * self.timeStepSec * endoRnasesRelative),
		# 	self.randomState.poisson(self.rnaDegRates * self.rnas.total() * self.timeStepSec),
		# 	self.rnas.total()
		# 	)
		# import ipdb; ipdb.set_trace()


		self.rnas.requestIs(nRNAsToDegrade)
		self.endoRnases.requestAll()
		self.exoRnases.requestAll()
		self.fragmentBases.requestAll()

		# Calculating amount of water required for total RNA hydrolysis by endo and
		# exonucleases. Assuming complete hydrolysis for now. One additional water
		# for each RNA to hydrolyze the 5' diphosphate.
		waterForNewRnas = (nRNAsToDegrade * (self.rnaLens - 1)).sum() + nRNAsToDegrade.sum()
		waterForLeftOverFragments = self.fragmentBases.total().sum()
		self.h2o.requestIs(waterForNewRnas + waterForLeftOverFragments)
		self.writeToListener("RnaDegradationListener", "FractionActiveEndoRNases", FractionActiveEndoRNases)

	def evolveState(self):
		print "RNAs degraded = %.3f" % sum(self.rnas.counts())
		for i in range(0,len(self.rnas.counts())):
			if self.rnas.counts()[i] != 0:
				print i

		self.writeToListener("RnaDegradationListener", "countRnaDegraded", self.rnas.counts())
		self.writeToListener("RnaDegradationListener", "nucleotidesFromDegradation", (self.rnas.counts() * self.rnaLens).sum())

		# Calculate endolytic cleavage events
		# Modeling assumption: Once a RNA is cleaved by an endonuclease it's resulting nucleotides
		# are lumped together as "polymerized fragments". These fragments can carry over from
		# previous timesteps. We are also assuming that during endonucleolytic cleavage the 5'
		# terminal phosphate is removed. This is modeled as all of the fragments being one
		# long linear chain of "fragment bases".
		# Example:
		# PPi-Base-PO4(-)-Base-PO4(-)-Base-PO4(-)-Base-OH
		#			==>
		#			Pi-FragmentBase-PO4(-)-FragmentBase-PO4(-)-FragmentBase-PO4(-)-FragmentBase + PPi
		# Note: Lack of -OH on 3' end of chain
		metabolitesEndoCleavage = np.dot(self.endoDegradationSMatrix, self.rnas.counts())
		self.rnas.countsIs(0)
		self.fragmentMetabolites.countsInc(metabolitesEndoCleavage)

		# Check if can happen exonucleolytic digestion
		if self.fragmentBases.counts().sum() == 0:
			return

		# Calculate exolytic cleavage events
		# Modeling assumption: We model fragments as one long fragment chain of polymerized nucleotides.
		# We are also assuming that there is no sequence specificity or bias towards which nucleotides
		# are hydrolyzed.
		# Example
		# Pi-FragmentBase-PO4(-)-FragmentBase-PO4(-)-FragmentBase-PO4(-)-FragmentBase + 4 H2O
		#			==>
		#			3 NMP + 3 H(+)
		# Note: Lack of -OH on 3' end of chain
		
		kcatExoRNase = 50 # nucleotides/s
		nExoRNases = self.exoRnases.counts()
		exoCapacity = nExoRNases.sum() * kcatExoRNase

		if exoCapacity >= self.fragmentBases.counts().sum():
			self.nmps.countsInc(self.fragmentBases.counts())
			self.h2o.countsDec(self.fragmentBases.counts().sum())
			self.h.countsInc(self.fragmentBases.counts().sum())
			self.fragmentBases.countsIs(0)
		else:
			fragmentSpecificity = self.fragmentBases.counts() / self.fragmentBases.counts().sum()
			possibleBasesToDigest = self.randomState.multinomial(exoCapacity, fragmentSpecificity)
			fragmentBasesDigested = self.fragmentBases.counts() - np.fmax(self.fragmentBases.counts() - possibleBasesToDigest, 0)
			self.nmps.countsInc(fragmentBasesDigested)
			self.h2o.countsDec(fragmentBasesDigested.sum())
			self.h.countsInc(fragmentBasesDigested.sum())
			self.fragmentBases.countsDec(fragmentBasesDigested)<|MERGE_RESOLUTION|>--- conflicted
+++ resolved
@@ -40,7 +40,6 @@
 		exoRnaseIds = ["EG11620-MONOMER[c]", "G7175-MONOMER[c]", "EG10858-MONOMER[c]",  "EG10863-MONOMER[c]", "EG11259-MONOMER[c]", "EG11547-MONOMER[c]", "EG10746-MONOMER[c]", "EG10743-MONOMER[c]", "G7842-MONOMER[c]"]
 		endoRnaseIds = ["EG10856-MONOMER[p]", "EG10857-MONOMER[c]", "G7175-MONOMER[c]", "EG10859-MONOMER[c]", "EG11299-MONOMER[c]", "EG10860-MONOMER[c]", "EG10861-MONOMER[c]", "G7365-MONOMER[c]", "EG10862-MONOMER[c]"]
 
-<<<<<<< HEAD
 		# import ipdb; ipdb.set_trace()
 		self.KcatEndoRNaseFullRNA = kb.KcatEndoRNaseFullRNA.asNumber(1 / units.s) * self.timeStepSec
 		# self.KcatEndoRNasesFullRNA = kb.KcatEndoRNasesFullRNA.asNumber(1 / units.s) * self.timeStepSec
@@ -71,22 +70,6 @@
 		self.endoDegradationSMatrix[h2oIdx, :] = 0
 		self.endoDegradationSMatrix[ppiIdx, :] = 1
 		self.endoDegradationSMatrix[hIdx, :] = 0
-=======
-		rnaIds = kb.process.transcription.rnaData['id']
-
-		# Rna
-		self.rnaDegRates = kb.process.transcription.rnaData['degRate'].asNumber()
-		self.rnaLens = kb.process.transcription.rnaData['length'].asNumber()
-
-		# Build stoichiometric matrix
-		# TODO: account for NTP on 5' end
-		self.rnaDegSMat = np.zeros((len(metaboliteIds), len(rnaIds)), np.int64)
-		self.rnaDegSMat[nmpIdxs, :] = units.transpose(kb.process.transcription.rnaData['countsACGU']).asNumber()
-		# self.rnaDegSMat[h2oIdx, :]  = -(self.rnaLens - 1)
-		self.rnaDegSMat[h2oIdx, :]  = -self.rnaLens # using one additional water to hydrolyze PPI on 5' end
-		self.rnaDegSMat[ppiIdx, :]    =  1
-		self.rnaDegSMat[hIdx, :] = self.rnaLens
->>>>>>> 6b4144e5
 		
 		# Views
 		self.rnas = self.bulkMoleculesView(rnaIds)
