--- conflicted
+++ resolved
@@ -3,11 +3,27 @@
 """
 RnaDegradation
 
-RNA degradation sub-model. Encodes molecular simulation of RNA degradation as two main steps guided by RNases: endonucleolytic cleavage and exonucleolytic digestion 
+RNA degradation sub-model. 
+
+Mathematical formulation:
+dr/dt = kb - r ( ln(2)/tau + kcatEndoRNase * EndoRNase * kd / (Sum_g kd * r) )
+	where	r = RNA counts
+			kb = RNAP synthesis rate 
+			tau = doubling time
+			kcatEndoRNase = enzymatic activity for EndoRNases
+			kd = RNA degradation rates 
+
+This sub-model encodes molecular simulation of RNA degradation as two main steps guided by RNases, "endonucleolytic cleavage" and "exonucleolytic digestion":
+1. Compute total counts of RNA to be degraded (D) and total capacity for endo-cleavage (C) at each time point
+2. Evaluate C and D. If C > D, then define a fraction of active endoRNases 
+3. Dissect RNA degraded into different species (mRNA, tRNA, and rRNA) by accounting endoRNases specificity
+4. Update RNA fragments (assumption: fragments are represented as a pull of nucleotides) because of endonucleolytic cleavage
+5. Compute total capacity of exoRNases and determine fraction of nucleotides that can be diggested
+6. Update pull of metabolites (H and H2O) because of exonucleolytic digestion
 
 @author: Javier Carrera
 @organization: Covert Lab, Department of Bioengineering, Stanford University
-@date: Created 1/26/2015
+@date: Created 1/26/2015 - Updated 8/10/2015
 """
 
 from __future__ import division
@@ -34,48 +50,40 @@
 	def initialize(self, sim, kb):
 		super(RnaDegradation, self).initialize(sim, kb)
 
-<<<<<<< HEAD
 		rnaIds = kb.process.transcription.rnaData['id']
 
 		#RNase
-		exoRnaseIds = ["EG11620-MONOMER[c]", "G7175-MONOMER[c]", "EG10858-MONOMER[c]",  "EG10863-MONOMER[c]", "EG11259-MONOMER[c]", "EG11547-MONOMER[c]", "EG10746-MONOMER[c]", "EG10743-MONOMER[c]", "G7842-MONOMER[c]"]
-		endoRnaseIds = ["EG10856-MONOMER[p]", "EG10857-MONOMER[c]", "G7175-MONOMER[c]", "EG10859-MONOMER[c]", "EG11299-MONOMER[c]", "EG10860-MONOMER[c]", "EG10861-MONOMER[c]", "G7365-MONOMER[c]", "EG10862-MONOMER[c]"]
-=======
-		metaboliteIds = ["AMP[c]", "CMP[c]", "GMP[c]", "UMP[c]",
-			"WATER[c]", "PPI[c]", "PROTON[c]"]
-
-		nmpIdxs = np.arange(0, 4)
-		h2oIdx = metaboliteIds.index('WATER[c]')
-		ppiIdx = metaboliteIds.index('PPI[c]')
-		hIdx = metaboliteIds.index('PROTON[c]')
->>>>>>> 6608b3b3
-
+		endoRnaseIds = kb.moleculeGroups.endoRnaseIds
+		exoRnaseIds = kb.moleculeGroups.exoRnaseIds
+		self.KcatExoRNase = kb.constants.KcatExoRNase.asNumber(1 / units.s) * self.timeStepSec
 		self.KcatEndoRNaseFullRNA = kb.constants.KcatEndoRNaseFullRNA.asNumber(1 / units.s) * self.timeStepSec
-		# KcatEndoRNasesFullRNA	[0.0015, 0.0015, 0.0015, 0.183, 0.023, 0.023, 0.0015, 0.0015, 0.007]	1/units.s
-		self.KcatEndoRNasesFullRNA = kb.constants.KcatEndoRNasesFullRNA.asNumber() * self.timeStepSec
+		self.KcatEndoRNasesFullRNA = kb.constants.KcatEndoRNasesFullRNA.asNumber() 
+		self.KcatEndoRNasesFullRNA = np.array(self.KcatEndoRNasesFullRNA) * self.timeStepSec
+
+		self.TargetEndoRNasesFullMRNA_indexes = kb.process.rna_decay.TargetEndoRNasesFullMRNA
+		self.TargetEndoRNasesFullTRNA_indexes = kb.process.rna_decay.TargetEndoRNasesFullTRNA
+		self.TargetEndoRNasesFullRRNA_indexes = kb.process.rna_decay.TargetEndoRNasesFullRRNA
+
+		self.mrna_index = kb.process.rna_decay.mrna_index
+		self.trna_index = kb.process.rna_decay.trna_index
+		self.rrna_index = kb.process.rna_decay.rrna_index
+		self.rtrna_index = kb.process.rna_decay.rtrna_index
 
 		# Rna
-<<<<<<< HEAD
 		self.rnaDegRates = kb.process.transcription.rnaData['degRate'].asNumber()
 		self.isMRna = kb.process.transcription.rnaData["isMRna"]
-		# expectedMRnaDegradationRate = kb.process.transcription.rnaData['degRate'][isMRna].asNumber()
 		self.isRRna = kb.process.transcription.rnaData["isRRna"]
-		# expectedRRnaDegradationRate = kb.process.transcription.rnaData['degRate'][isRRna].asNumber()
 		self.isTRna = kb.process.transcription.rnaData["isTRna"]
-		# expectedTRnaDegradationRate = kb.process.transcription.rnaData['degRate'][isTRna].asNumber()
-
-		# import ipdb; ipdb.set_trace()
-
 
 		self.rnaLens = kb.process.transcription.rnaData['length'].asNumber()
 
 		# Build stoichiometric matrix
 		endCleavageMetaboliteIds = [id_ + "[c]" for id_ in kb.moleculeGroups.fragmentNT_IDs]
-		endCleavageMetaboliteIds.extend(["H2O[c]", "PPI[c]", "H[c]"])
+		endCleavageMetaboliteIds.extend(["WATER[c]", "PPI[c]", "PROTON[c]"])
 		nmpIdxs = range(4)
-		h2oIdx = endCleavageMetaboliteIds.index("H2O[c]")
+		h2oIdx = endCleavageMetaboliteIds.index("WATER[c]")
 		ppiIdx = endCleavageMetaboliteIds.index("PPI[c]")
-		hIdx = endCleavageMetaboliteIds.index("H[c]")
+		hIdx = endCleavageMetaboliteIds.index("PROTON[c]")
 		self.endoDegradationSMatrix = np.zeros((len(endCleavageMetaboliteIds), len(rnaIds)), np.int64)
 		self.endoDegradationSMatrix[nmpIdxs, :] = units.transpose(kb.process.transcription.rnaData['countsACGU']).asNumber()
 		self.endoDegradationSMatrix[h2oIdx, :] = 0
@@ -83,26 +91,10 @@
 		self.endoDegradationSMatrix[hIdx, :] = 0
 		
 		# Views
-=======
-		self.rnaDegRates = kb.process.transcription.rnaData['degRate'].asNumber(1 / units.s) * self.timeStepSec
-		self.rnaLens = kb.process.transcription.rnaData['length'].asNumber()
-
-		# Build stoichiometric matrix
-		# TODO: account for NTP on 5' end
-		self.rnaDegSMat = np.zeros((len(metaboliteIds), len(rnaIds)), np.int64)
-		self.rnaDegSMat[nmpIdxs, :] = units.transpose(kb.process.transcription.rnaData['countsACGU']).asNumber()
-		# self.rnaDegSMat[h2oIdx, :]  = -(self.rnaLens - 1)
-		self.rnaDegSMat[h2oIdx, :]  = -self.rnaLens # using one additional water to hydrolyze PPI on 5' end
-		self.rnaDegSMat[ppiIdx, :]    =  1
-		self.rnaDegSMat[hIdx, :] = self.rnaLens
-
-		# Views
-		self.metabolites = self.bulkMoleculesView(metaboliteIds)
->>>>>>> 6608b3b3
 		self.rnas = self.bulkMoleculesView(rnaIds)
-		self.h2o = self.bulkMoleculesView(['H2O[c]'])
+		self.h2o = self.bulkMoleculesView(["WATER[c]"])
 		self.nmps = self.bulkMoleculesView(["AMP[c]", "CMP[c]", "GMP[c]", "UMP[c]"])
-		self.h = self.bulkMoleculesView(['H[c]'])
+		self.h = self.bulkMoleculesView(["PROTON[c]"])
 
 		self.fragmentMetabolites = self.bulkMoleculesView(endCleavageMetaboliteIds)
 		self.fragmentBases = self.bulkMoleculesView([id_ + "[c]" for id_ in kb.moleculeGroups.fragmentNT_IDs])
@@ -115,52 +107,51 @@
 	# Calculate temporal evolution
 
 	def calculateRequest(self):
-<<<<<<< HEAD
-=======
-		nRNAsToDegrade = np.fmin(
-			self.randomState.poisson(self.rnaDegRates * self.rnas.total()),
-			self.rnas.total()
-			)
->>>>>>> 6608b3b3
-
-		# Computing RNA specificity according to the measured RNA decays 
-		# and accessibility (amount of RNAs)
+
+		# Compute RNA specificity according to the measured RNA decays 
+		# and accessibility (number of RNAs)
 		TotalDegradationRate = self.rnaDegRates * self.rnas.total() * self.timeStepSec
-		# TotalDegradationRate = self.rnaDegRates * self.timeStepSec
 		RNAspecificity = TotalDegradationRate / TotalDegradationRate.sum()
 
 
-		# Calculating fraction of EndoRNases needed 
-		print TotalDegradationRate.sum() / self.endoRnases.total().sum()
-		print self.endoRnases.total().sum() 
-		print TotalDegradationRate.sum()
+		# Calculate fraction of EndoRNases needed 
 		FractionActiveEndoRNases = 1
-		# import ipdb; ipdb.set_trace()
-		# if TotalDegradationRate.sum() < self.KcatEndoRNaseFullRNA * self.endoRnases.total().sum():
 		if TotalDegradationRate.sum() < sum(self.KcatEndoRNasesFullRNA * self.endoRnases.total()):
 			FractionActiveEndoRNases = TotalDegradationRate.sum() / (
-					# self.KcatEndoRNaseFullRNA * self.endoRnases.total().sum()
 					sum(self.KcatEndoRNasesFullRNA * self.endoRnases.total())
 				)
-		print FractionActiveEndoRNases
-
-
-
-		# Calculating the total number of RNAs to degrade according to
-		# the total number of "active" endoRNases and their cleavage activity
-		# nRNAsTotalToDegrade = np.round(self.KcatEndoRNaseFullRNA * 
+
+
+		# Calculate total counts of RNAs to degrade according to
+		# the total counts of "active" endoRNases and their cleavage activity
 		nRNAsTotalToDegrade = np.round(sum(self.KcatEndoRNasesFullRNA * 
-				# self.endoRnases.total().sum() * 
 				self.endoRnases.total()) * 
 				FractionActiveEndoRNases
 			)
+
+		# Dissect RNA specificity into mRNA, tRNA, and rRNA as well as specific RNases
 		MrnaSpec = sum(RNAspecificity * self.isMRna)
 		TrnaSpec = sum(RNAspecificity * self.isTRna)
-		RrnaSpec = sum(RNAspecificity * self.isRRna)
-		TargetEndoRNasesFullMRNA = [MrnaSpec, MrnaSpec, 			0, MrnaSpec, MrnaSpec, 				MrnaSpec, MrnaSpec, MrnaSpec, MrnaSpec]
-		TargetEndoRNasesFullTRNA = [TrnaSpec, 0, 					1, TrnaSpec, 0, 					TrnaSpec, TrnaSpec, TrnaSpec, TrnaSpec]
-		TargetEndoRNasesFullRRNA = [RrnaSpec, TrnaSpec + RrnaSpec, 	0, RrnaSpec, TrnaSpec + RrnaSpec, 	RrnaSpec, RrnaSpec, RrnaSpec, RrnaSpec]
-		# import ipdb; ipdb.set_trace()
+		RrnaSpec = sum(RNAspecificity * self.isRRna) 
+
+		TargetEndoRNasesFullMRNA = np.zeros_like(self.TargetEndoRNasesFullMRNA_indexes)
+		TargetEndoRNasesFullMRNA[self.TargetEndoRNasesFullMRNA_indexes == self.mrna_index] = MrnaSpec
+		TargetEndoRNasesFullMRNA[self.TargetEndoRNasesFullMRNA_indexes == 0] = 0
+		TargetEndoRNasesFullMRNA[self.TargetEndoRNasesFullMRNA_indexes == 1] = 1
+
+		TargetEndoRNasesFullTRNA = np.zeros_like(self.TargetEndoRNasesFullTRNA_indexes)
+		TargetEndoRNasesFullTRNA[self.TargetEndoRNasesFullTRNA_indexes == self.trna_index] = TrnaSpec
+		TargetEndoRNasesFullTRNA[self.TargetEndoRNasesFullTRNA_indexes == 0] = 0
+		TargetEndoRNasesFullTRNA[self.TargetEndoRNasesFullTRNA_indexes == 1] = 1
+
+		TargetEndoRNasesFullRRNA = np.zeros_like(self.TargetEndoRNasesFullRRNA_indexes)
+		TargetEndoRNasesFullRRNA[self.TargetEndoRNasesFullRRNA_indexes == self.rrna_index] = RrnaSpec
+		TargetEndoRNasesFullRRNA[self.TargetEndoRNasesFullRRNA_indexes == self.rtrna_index] = RrnaSpec + TrnaSpec
+		TargetEndoRNasesFullRRNA[self.TargetEndoRNasesFullRRNA_indexes == 0] = 0
+		TargetEndoRNasesFullRRNA[self.TargetEndoRNasesFullRRNA_indexes == 1] = 1
+
+
+		# Dissect total counts of RNA degraded into mRNA, tRNA, and rRNA 
 		nMRNAsTotalToDegrade = np.round(sum(TargetEndoRNasesFullMRNA *
 				self.endoRnases.total() * 
 				self.KcatEndoRNasesFullRNA) *
@@ -176,35 +167,30 @@
 				self.KcatEndoRNasesFullRNA) * 
 				FractionActiveEndoRNases
 			)
-		# print nMRNAsTotalToDegrade + nTRNAsTotalToDegrade + nRRNAsTotalToDegrade
-		# print nRNAsTotalToDegrade
 		if nRNAsTotalToDegrade != nMRNAsTotalToDegrade + nTRNAsTotalToDegrade + nRRNAsTotalToDegrade:
 			nRNAsTotalToDegrade = nMRNAsTotalToDegrade + nTRNAsTotalToDegrade + nRRNAsTotalToDegrade
-		# print nRNAsTotalToDegrade
-
-
-<<<<<<< HEAD
+		
+
+		# initialize array containing RNAs to be degraded
 		nRNAsToDegrade = np.zeros(len(RNAspecificity))
 		nMRNAsToDegrade = np.zeros(len(RNAspecificity))
 		nTRNAsToDegrade = np.zeros(len(RNAspecificity))
 		nRRNAsToDegrade = np.zeros(len(RNAspecificity))
 		
-		# import ipdb; ipdb.set_trace()
-		# while nRNAsToDegrade.sum() < nRNAsTotalToDegrade:
-			# nRNAsToDegrade += np.fmin(
-			# 		self.randomState.multinomial(nRNAsTotalToDegrade - nRNAsToDegrade.sum(), RNAspecificity),
-			# 		self.rnas.total()
-			# 	)
+		# boolean variable (nRNAs) to track availability of RNAs for a given gene
 		nRNAs = self.rnas.total()
 		for i in range(0,len(RNAspecificity)):
 			if self.rnas.total()[i] != 0:
 				nRNAs[i] = 1
 
+		# determine mRNAs to be degraded according to RNA specificities and total counts of mRNAs degraded
 		while nMRNAsToDegrade.sum() < nMRNAsTotalToDegrade and (self.rnas.total() * self.isMRna).sum() != 0:
 			nMRNAsToDegrade += np.fmin(
 					self.randomState.multinomial(nMRNAsTotalToDegrade - nMRNAsToDegrade.sum(), 1. / sum(RNAspecificity * self.isMRna * nRNAs) * RNAspecificity * self.isMRna * nRNAs),
 					self.rnas.total() * self.isMRna
 				)
+
+		# determine tRNAs and rRNAs to be degraded (with equal specificity) depending on total counts degraded, respectively 
 		while nTRNAsToDegrade.sum() < nTRNAsTotalToDegrade and (self.rnas.total() * self.isTRna).sum() != 0:
 			nTRNAsToDegrade += np.fmin(
 					self.randomState.multinomial(nTRNAsTotalToDegrade - nTRNAsToDegrade.sum(), 1. / sum(self.isTRna * nRNAs) * self.isTRna * nRNAs),
@@ -217,19 +203,6 @@
 				)
 
 		nRNAsToDegrade = nMRNAsToDegrade + nTRNAsToDegrade + nRRNAsToDegrade
-		# print nRNAsToDegrade.sum() / nRNAsTotalToDegrade * 100
-		# import ipdb; ipdb.set_trace()
-		# print 'real number of RNAs degraded = %f' % nRNAsToDegrade.sum()
-
-		# old method
-		# ODE model: dr/dt = kb - kcatEndo * TotalEndoRNases * kd*r/sum_g(kd*r)
-		# endoRnasesRelative = self.endoRnases.total().sum() * FractionActiveEndoRNases * RNAspecificity
-		# nRNAsToDegrade = np.fmin(
-		# 	# self.randomState.poisson(self.KcatEndoRNaseFullRNA * self.timeStepSec * endoRnasesRelative),
-		# 	self.randomState.poisson(self.rnaDegRates * self.rnas.total() * self.timeStepSec),
-		# 	self.rnas.total()
-		# 	)
-		# import ipdb; ipdb.set_trace()
 
 
 		self.rnas.requestIs(nRNAsToDegrade)
@@ -244,16 +217,8 @@
 		waterForLeftOverFragments = self.fragmentBases.total().sum()
 		self.h2o.requestIs(waterForNewRnas + waterForLeftOverFragments)
 		self.writeToListener("RnaDegradationListener", "FractionActiveEndoRNases", FractionActiveEndoRNases)
-=======
-		self.metabolites.requestIs(metaboliteUsage)
-
->>>>>>> 6608b3b3
 
 	def evolveState(self):
-		print "RNAs degraded = %.3f" % sum(self.rnas.counts())
-		for i in range(0,len(self.rnas.counts())):
-			if self.rnas.counts()[i] != 0:
-				print i
 
 		self.writeToListener("RnaDegradationListener", "countRnaDegraded", self.rnas.counts())
 		self.writeToListener("RnaDegradationListener", "nucleotidesFromDegradation", (self.rnas.counts() * self.rnaLens).sum())
@@ -286,10 +251,8 @@
 		#			==>
 		#			3 NMP + 3 H(+)
 		# Note: Lack of -OH on 3' end of chain
-		
-		kcatExoRNase = 50 # nucleotides/s
 		nExoRNases = self.exoRnases.counts()
-		exoCapacity = nExoRNases.sum() * kcatExoRNase
+		exoCapacity = nExoRNases.sum() * self.KcatExoRNase
 
 		if exoCapacity >= self.fragmentBases.counts().sum():
 			self.nmps.countsInc(self.fragmentBases.counts())
