--- conflicted
+++ resolved
@@ -100,8 +100,6 @@
 				promoterConc.asNumber(units.nmol / units.L),
 				tfConc.asNumber(units.nmol / units.L)
 				)
-<<<<<<< HEAD
-=======
 
 			pPromoterBound = self.pPromoterBound(
 				tfKd.asNumber(units.nmol / units.L),
@@ -109,7 +107,6 @@
 				tfConc.asNumber(units.nmol / units.L)
 				)
 			
->>>>>>> e068f483
 			nToBind = int(stochasticRound(self.randomState, tfTotalCounts * pTfBound))
 			if nToBind == 0:
 				continue
