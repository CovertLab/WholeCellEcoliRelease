--- conflicted
+++ resolved
@@ -148,7 +148,6 @@
 		self.metabolismKineticObjectiveWeight = sim_data.constants.metabolismKineticObjectiveWeight
 
 		# Set up FBA solver
-<<<<<<< HEAD
 		self.fbaObjectOptions = {
 			"reactionStoich" : self.reactionStoich,
 			"externalExchangedMolecules" : self.externalExchangeMolecules,
@@ -158,16 +157,6 @@
 					"kineticObjectiveWeight":sim_data.constants.metabolismKineticObjectiveWeight,
 					"reactionRateTargets":{reaction:1e-5 for reaction in self.allRateReactions}, #This target is arbitrary, it gets reset each timestep during evolveState
 					"oneSidedReactionTargets":self.kcatRateReactions,
-=======
-		self.fba = FluxBalanceAnalysis(
-			self.reactionStoich,
-			self.externalExchangeMolecules,
-			self.objective,
-			objectiveType = "pools_kinetics_mixed",
-			objectiveParameters = {
-					"kineticObjectiveWeight":self.metabolismKineticObjectiveWeight,
-					"reactionRateTargets":{reaction:0 for reaction in self.kineticReactions},
->>>>>>> 24007cbf
 					},
 			"moleculeMasses" : self.moleculeMasses,
 			"secretionPenaltyCoeff" : SECRETION_PENALTY_COEFF, # The "inconvenient constant"--limit secretion (e.g., of CO2)
@@ -253,30 +242,8 @@
 
 		if newObjective != None and newObjective != self.objective:
 			# Build new fba instance with new objective
-<<<<<<< HEAD
 			self.fbaObjectOptions["objective"] = newObjective
 			self.fba = FluxBalanceAnalysis(**self.fbaObjectOptions)
-=======
-			self.objective = newObjective
-			self.fba = FluxBalanceAnalysis(
-				self.reactionStoich,
-				self.externalExchangeMolecules,
-				self.objective,
-				objectiveType = "pools_kinetics_mixed",
-				objectiveParameters = {
-						"kineticObjectiveWeight":self.metabolismKineticObjectiveWeight,
-						"reactionRateTargets":{reaction:0 for reaction in self.kineticReactions},
-						},
-				moleculeMasses = self.moleculeMasses,
-				secretionPenaltyCoeff = SECRETION_PENALTY_COEFF, # The "inconvenient constant"--limit secretion (e.g., of CO2)
-				solver = "glpk",
-				maintenanceCostGAM = self.energyCostPerWetMass.asNumber(COUNTS_UNITS / MASS_UNITS),
-				maintenanceReaction = {
-					"ATP[c]": -1, "WATER[c]": -1, "ADP[c]": +1, "Pi[c]": +1, "PROTON[c]": +1,
-					} # TODO: move to KB TODO: check reaction stoich
-			)
->>>>>>> 24007cbf
-
 			massComposition = self.massReconstruction.getFractionMass(self.doublingTime)
 			massInitial = (massComposition["proteinMass"] + massComposition["rnaMass"] + massComposition["dnaMass"]) / self.avgCellToInitialCellConvFactor
 			objIds = sorted(self.objective)
