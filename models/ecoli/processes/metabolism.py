#!/usr/bin/env python

"""
Metabolism

Metabolism sub-model. Encodes molecular simulation of microbial metabolism using flux-balance analysis.

TODO:
- enzyme-limited reactions (& fit enzyme expression)
- option to call a reduced form of metabolism (assume optimal)

@author: Derek Macklin
@organization: Covert Lab, Department of Bioengineering, Stanford University
@date: Created 4/2/2013
"""

from __future__ import division

from itertools import izip

import numpy as np
from scipy.sparse import csr_matrix

import wholecell.processes.process
from wholecell.utils import units

from wholecell.utils.random import stochasticRound
from wholecell.utils.constants import REQUEST_PRIORITY_METABOLISM

from wholecell.utils.modular_fba import FluxBalanceAnalysis
from wholecell.utils.enzymeKinetics import EnzymeKinetics

from wholecell.utils.fitting import massesAndCountsToAddForPools

COUNTS_UNITS = units.dmol
VOLUME_UNITS = units.L
MASS_UNITS = units.g
TIME_UNITS = units.s

FLUX_UNITS = COUNTS_UNITS / VOLUME_UNITS / TIME_UNITS

SECRETION_PENALTY_COEFF = 1e-5

NONZERO_ENZYMES = False
<<<<<<< HEAD
USE_KINETIC_RATES = True # Enable/disable kinetic rate limits in the model
SET_MIN_FLUXES = False
=======
USE_RATELIMITS = False # Enable/disable kinetic rate limits in the model
>>>>>>> a5f7a6d6
USE_BASE_RATES = True

USE_MANUAL_FLUX_COEFF = True # enable to overrid flux coefficients in the knowledgebase and use these local values instead
MAX_FLUX_COEFF = 1 # Multiple of predicted rate at which to set the max fluxes
MIN_FLUX_COEFF = 0 # Multiple of predicted rate at which to set the min fluxes


class Metabolism(wholecell.processes.process.Process):
	""" Metabolism """

	_name = "Metabolism"

	# Constructor
	def __init__(self):

		super(Metabolism, self).__init__()

	# Construct object graph
	def initialize(self, sim, sim_data):
		super(Metabolism, self).initialize(sim, sim_data)

		# Load constants
		self.nAvogadro = sim_data.constants.nAvogadro
		self.cellDensity = sim_data.constants.cellDensity

		self.exchangeConstraints = sim_data.process.metabolism.exchangeConstraints

		self.doublingTime = sim_data.doubling_time
		self.nutrientsTimeSeriesLabel = sim_data.nutrientsTimeSeriesLabel

		# Load enzyme kinetic rate information
		self.reactionRateInfo = sim_data.process.metabolism.reactionRateInfo
		self.enzymeNames = sim_data.process.metabolism.enzymeNames
		self.constraintIDs = sim_data.process.metabolism.constraintIDs
		self.constraintMultiplesDict = {constraintID:rateInfo["constraintMultiple"] for constraintID, rateInfo in self.reactionRateInfo.iteritems()}
		self.constraintToReactionDict = sim_data.process.metabolism.constraintToReactionDict
		self.reactionEnzymes  = sim_data.process.metabolism.reactionEnzymes

		if USE_MANUAL_FLUX_COEFF:
			self.max_flux_coefficient = MAX_FLUX_COEFF
			self.min_flux_coefficient = MIN_FLUX_COEFF
		else:
			self.max_flux_coefficient = sim_data.constants.kineticRateLimitFactorUpper
			self.min_flux_coefficient = sim_data.constants.kineticRateLimitFactorLower

		concDict = sim_data.process.metabolism.concentrationUpdates.concentrationsBasedOnNutrients(
			sim_data.nutrientsTimeSeries[sim_data.nutrientsTimeSeriesLabel][0][1]
			)
		concDict.update(sim_data.mass.getBiomassAsConcentrations(sim_data.conditionToDoublingTime[sim_data.condition]))

		self.objective = dict(
			(key, concDict[key].asNumber(COUNTS_UNITS / VOLUME_UNITS)) for key in concDict
			)

		self.getMass = sim_data.getter.getMass
		self.massReconstruction = sim_data.mass
		self.avgCellToInitialCellConvFactor = sim_data.mass.avgCellToInitialCellConvFactor

		self.ngam = sim_data.constants.nonGrowthAssociatedMaintenance

		initWaterMass = sim_data.mass.avgCellWaterMassInit
		initDryMass = sim_data.mass.avgCellDryMassInit

		initCellMass = (
			initWaterMass
			+ initDryMass
			)

		self.energyCostPerWetMass = sim_data.constants.darkATP * initDryMass / initCellMass

		self.reactionStoich = sim_data.process.metabolism.reactionStoich
		self.externalExchangeMolecules = sim_data.nutrientData["secretionExchangeMolecules"]
		for time, nutrientsLabel in sim_data.nutrientsTimeSeries[self.nutrientsTimeSeriesLabel]:
			self.externalExchangeMolecules += sim_data.nutrientData["importExchangeMolecules"][nutrientsLabel]
		self.maintenanceReaction = sim_data.process.metabolism.maintenanceReaction
		self.externalExchangeMolecules = sorted(self.externalExchangeMolecules)
		self.extMoleculeMasses = self.getMass(self.externalExchangeMolecules)

		self.moleculeMasses = dict(zip(
			self.externalExchangeMolecules,
			self.getMass(self.externalExchangeMolecules).asNumber(MASS_UNITS / COUNTS_UNITS)
			))

<<<<<<< HEAD
		# Set up enzyme kinetics object
		self.enzymeKinetics = EnzymeKinetics(
			reactionRateInfo = sim_data.process.metabolism.reactionRateInfo,
			useCustoms=True,
			moreThanKcat=True, # Only compute rates for reactions with more than a kcat
=======
		# List of reactions for which to set target kinetics
		self.kineticReactions = list(set([x for x,y in sim_data.process.metabolism.reactionRateInfo.iteritems() if (len(y["kM"])>0 and x in self.reactionStoich)]))

		# Set up FBA solver
		self.fba = FluxBalanceAnalysis(
			self.reactionStoich,
			self.externalExchangeMolecules,
			self.objective,
			objectiveType = "pools_kinetics_mixed",
			objectiveParameters = {
					"kineticObjectiveWeight":sim_data.constants.metabolismKineticObjectiveWeight,
					"reactionRateTargets":{reaction:0 for reaction in self.kineticReactions},
					},
			moleculeMasses = self.moleculeMasses,
			secretionPenaltyCoeff = SECRETION_PENALTY_COEFF, # The "inconvenient constant"--limit secretion (e.g., of CO2)
			solver = "glpk",
			maintenanceCostGAM = self.energyCostPerWetMass.asNumber(COUNTS_UNITS / MASS_UNITS),
			maintenanceReaction = {
				"ATP[c]": -1, "WATER[c]": -1, "ADP[c]": +1, "Pi[c]": +1, "PROTON[c]": +1,
				} # TODO: move to KB TODO: check reaction stoich
>>>>>>> a5f7a6d6
			)

		# Remove kinetics for reactions for which we don't have needed metabolites or enzymes
		self.enzymeKinetics.checkKnownSubstratesAndEnzymes(sim_data.process.metabolism.concDict, self.enzymeNames, removeUnknowns=True)

		# Reactions with full kinetic estimates (more than just kcat)
		self.fullRateReactions = [reactionInfo["reactionID"] for constraintID, reactionInfo in self.enzymeKinetics.reactionRateInfo.iteritems() if len(reactionInfo["kM"]) > 0]

		# Set up FBA solver
		self.fbaObjectOptions = {
			"reactionStoich" : self.reactionStoich,
			"externalExchangedMolecules" : self.externalExchangeMolecules,
			"objective" : self.objective,
			"objectiveType" : "pools",
			"moleculeMasses" : self.moleculeMasses,
			"secretionPenaltyCoeff" : SECRETION_PENALTY_COEFF, # The "inconvenient constant"--limit secretion (e.g., of CO2)
			"solver" : "glpk",
			"maintenanceCostGAM" : self.energyCostPerWetMass.asNumber(COUNTS_UNITS / MASS_UNITS),
			"maintenanceReaction" : self.maintenanceReaction,
		}
		self.fba = FluxBalanceAnalysis(**self.fbaObjectOptions)

		# Indices for reactions with full kinetic esimates
		self.fullRateIndices = np.where([True if reactionID in self.fullRateReactions else False for reactionID in self.fba.reactionIDs()])

		# Matrix mapping enzymes to the reactions they catalyze
		self.enzymeReactionMatrix = sim_data.process.metabolism.enzymeReactionMatrix(
			[x for x in self.fba.reactionIDs() if x not in self.kineticReactions],
			self.enzymeNames,
			{key:val for key,val in self.reactionEnzymes.iteritems() if key not in self.kineticReactions}
			)
		self.spontaneousIndices = np.where(np.sum(self.enzymeReactionMatrix, axis=1) == 0)
		self.enzymeReactionMatrix = csr_matrix(self.enzymeReactionMatrix)
		self.allRates = FLUX_UNITS * np.inf * np.ones(len(self.fba.reactionIDs()))

		self.currentNgam = 1 * (COUNTS_UNITS / VOLUME_UNITS)
		self.currentPolypeptideElongationEnergy = 1 * (COUNTS_UNITS / VOLUME_UNITS)

		# # Determine which kinetic limits to use
		# self.reactionsWithKineticLimits = [True]*len(self.fba.reactionIDs())
	
		# Set constraints
		## External molecules
		self.externalMoleculeIDs = self.fba.externalMoleculeIDs()

		## Set enzymes unlimited
		self.fba.enzymeLevelsIs(np.inf)

		# Views
		self.metaboliteNames = self.fba.outputMoleculeIDs()
		self.metabolites = self.bulkMoleculesView(self.metaboliteNames)
		self.enzymes = self.bulkMoleculesView(self.enzymeNames)
			
		outputMoleculeIDs = self.fba.outputMoleculeIDs()

		assert outputMoleculeIDs == self.fba.internalMoleculeIDs()

		# Set the priority to a low value
		self.bulkMoleculesRequestPriorityIs(REQUEST_PRIORITY_METABOLISM)

		self.fitterPredictedFluxesDict = sim_data.process.metabolism.predictedFluxesDict

	def calculateRequest(self):
		self.metabolites.requestAll()
		self.enzymes.requestAll()

	def evolveState(self):

		# Solve for metabolic fluxes
		metaboliteCountsInit = self.metabolites.counts()

		cellMass = (self.readFromListener("Mass", "cellMass") * units.fg)
		dryMass = (self.readFromListener("Mass", "dryMass") * units.fg)

		cellVolume = cellMass / self.cellDensity

		countsToMolar = 1 / (self.nAvogadro * cellVolume)

		self.newPolypeptideElongationEnergy = countsToMolar * 0
		if hasattr(self._sim.processes["PolypeptideElongation"], "gtpRequest"):
			self.newPolypeptideElongationEnergy = countsToMolar * self._sim.processes["PolypeptideElongation"].gtpRequest

		# Set external molecule levels
		coefficient = dryMass / cellMass * self.cellDensity * (self.timeStepSec() * units.s)

		externalMoleculeLevels, newObjective = self.exchangeConstraints(
			self.externalMoleculeIDs,
			coefficient,
			COUNTS_UNITS / VOLUME_UNITS,
			self.nutrientsTimeSeriesLabel,
			self.time()
			)

		if newObjective != None and newObjective != self.objective:
			# Build new fba instance with new objective
<<<<<<< HEAD
			self.fbaObjectOptions["objective"] = newObjective
			self.fba = FluxBalanceAnalysis(**self.fbaObjectOptions)
=======
			self.objective = newObjective
			self.fba = FluxBalanceAnalysis(
				self.reactionStoich,
				self.externalExchangeMolecules,
				self.objective,
				objectiveType = "pools_kinetics_mixed",
				objectiveParameters = {
					"fractionHigher":sim_data.constants.metabolismTargetRangeConstant,
					"inRangeObjWeight":sim_data.constants.metabolismTargetRangeObjectiveWeight,
					"objectiveWeightFactor":1,
					},
				moleculeMasses = self.moleculeMasses,
				secretionPenaltyCoeff = SECRETION_PENALTY_COEFF,
				solver = "glpk",
				maintenanceCostGAM = self.energyCostPerWetMass.asNumber(COUNTS_UNITS / MASS_UNITS),
				maintenanceReaction = {
					"ATP[c]": -1, "WATER[c]": -1, "ADP[c]": +1, "Pi[c]": +1, "PROTON[c]": +1,
					} # TODO: move to KB TODO: check reaction stoich
				)
>>>>>>> a5f7a6d6

			massComposition = self.massReconstruction.getFractionMass(self.doublingTime)
			massInitial = (massComposition["proteinMass"] + massComposition["rnaMass"] + massComposition["dnaMass"]) / self.avgCellToInitialCellConvFactor
			objIds = sorted(self.objective)
			objConc = (COUNTS_UNITS / VOLUME_UNITS) * np.array([self.objective[x] for x in objIds])
			mws = self.getMass(objIds)
			massesToAdd, _ = massesAndCountsToAddForPools(massInitial, objIds, objConc, mws, self.cellDensity, self.nAvogadro)
			smallMoleculePoolsDryMass = units.hstack((massesToAdd[:objIds.index('WATER[c]')], massesToAdd[objIds.index('WATER[c]') + 1:]))
			totalDryMass = units.sum(smallMoleculePoolsDryMass) + massInitial
			self.writeToListener("CellDivision", "expectedDryMassIncrease", totalDryMass)

		# Set external molecule levels
		self.fba.externalMoleculeLevelsIs(externalMoleculeLevels)

		self.newNgam = self.ngam * coefficient

		# Change the ngam and polypeptide elongation energy penalty only if they are noticably different from the current value
		ADJUSTMENT_RATIO = .01
		ngam_diff = np.abs(self.currentNgam.asNumber() - self.newNgam.asNumber()) / (self.currentNgam.asNumber() + 1e-20)
		if ngam_diff > ADJUSTMENT_RATIO:
			self.currentNgam = self.newNgam
			self.fba.maxReactionFluxIs(self.fba._reactionID_NGAM, (self.ngam * coefficient).asNumber(COUNTS_UNITS / VOLUME_UNITS))
			self.fba.minReactionFluxIs(self.fba._reactionID_NGAM, (self.ngam * coefficient).asNumber(COUNTS_UNITS / VOLUME_UNITS))

		poly_diff = np.abs((self.currentPolypeptideElongationEnergy.asNumber() - self.newPolypeptideElongationEnergy.asNumber())) / (self.currentPolypeptideElongationEnergy.asNumber() + 1e-20)
		if poly_diff > ADJUSTMENT_RATIO:
			self.currentPolypeptideElongationEnergy = self.newPolypeptideElongationEnergy
			self.fba.maxReactionFluxIs(self.fba._reactionID_polypeptideElongationEnergy, self.currentPolypeptideElongationEnergy.asNumber(COUNTS_UNITS / VOLUME_UNITS))
			self.fba.minReactionFluxIs(self.fba._reactionID_polypeptideElongationEnergy, self.currentPolypeptideElongationEnergy.asNumber(COUNTS_UNITS / VOLUME_UNITS))

		#  Find metabolite concentrations from metabolite counts
		metaboliteConcentrations =  countsToMolar * metaboliteCountsInit

		# Make a dictionary of metabolite names to metabolite concentrations
		metaboliteConcentrationsDict = dict(zip(self.metaboliteNames, metaboliteConcentrations))

		self.fba.internalMoleculeLevelsIs(
			metaboliteConcentrations.asNumber(COUNTS_UNITS / VOLUME_UNITS)
			)

		#  Find enzyme concentrations from enzyme counts
		enzymeCountsInit = self.enzymes.counts()

		enzymeConcentrations = countsToMolar * enzymeCountsInit

		if NONZERO_ENZYMES:
			# Add one of every enzyme to ensure none are zero
			enzymeConcentrations = countsToMolar * (enzymeCountsInit + 1)

		# Make a dictionary of enzyme names to enzyme concentrations
		enzymeConcentrationsDict = dict(zip(self.enzymeNames, enzymeConcentrations))

		if not hasattr(self, "maxConstraints"):
			# Calculate the constraints in the current conditions
			reactionsDict = self.enzymeKinetics.allReactionsDict(metaboliteConcentrationsDict, enzymeConcentrationsDict)
			self.maxConstraints = {}
			self.minConstraints = {}
			for reactionID, reactionInfo in reactionsDict.iteritems():
				constraintID = sorted(reactionInfo.keys(), key=reactionInfo.__getitem__, reverse=True)[0]
				self.maxConstraints[reactionID] = {
					"constraintID":constraintID,
					"coefficient":self.constraintMultiplesDict[constraintID] * self.max_flux_coefficient,}
				self.minConstraints[reactionID] = {
					"constraintID":constraintID,
					"coefficient":self.constraintMultiplesDict[constraintID] * self.min_flux_coefficient,}

		self.fullRateEstimates = self.enzymeKinetics.ratesView(self.fullRateReactions, self.maxConstraints, metaboliteConcentrationsDict, enzymeConcentrationsDict, raiseIfNotFound=False)

		if USE_BASE_RATES:
			# Calculate new rates
			self.allRatesNew = FLUX_UNITS * self.enzymeReactionMatrix.dot(enzymeConcentrations.asNumber(COUNTS_UNITS / VOLUME_UNITS))
			self.allRatesNew[self.spontaneousIndices] = (FLUX_UNITS) * np.inf
			if USE_KINETIC_RATES:
				self.allRatesNew[self.fullRateIndices] = self.fullRateEstimates
			# Update allRates
			updateLocations = np.where(self.allRatesNew.asNumber(FLUX_UNITS) != self.allRates.asNumber(FLUX_UNITS))
			updateReactions = self.fba.reactionIDs()[updateLocations]
			updateValues = self.allRatesNew[updateLocations]
			self.allRates[updateLocations] = updateValues
			# Set new reaction rate limits
			self.fba.setMaxReactionFluxes(updateReactions, updateValues.asNumber(FLUX_UNITS), raiseForReversible = False)

		deltaMetabolites = (1 / countsToMolar) * (COUNTS_UNITS / VOLUME_UNITS * self.fba.outputMoleculeLevelsChange())

		metaboliteCountsFinal = np.fmax(stochasticRound(
			self.randomState,
			metaboliteCountsInit + deltaMetabolites.asNumber()
			), 0).astype(np.int64)

		self.metabolites.countsIs(metaboliteCountsFinal)

		self.overconstraintMultiples = (self.fba.reactionFluxes() / self.timeStepSec()) / self.allRates.asNumber(FLUX_UNITS)
		exFluxes = ((COUNTS_UNITS / VOLUME_UNITS) * self.fba.externalExchangeFluxes() / coefficient).asNumber(units.mmol / units.g / units.h)

		# TODO: report as reactions (#) per second & store volume elsewhere
		self.writeToListener("FBAResults", "reactionFluxes",
			self.fba.reactionFluxes() / self.timeStepSec())
		self.writeToListener("FBAResults", "externalExchangeFluxes",
			exFluxes)
		# self.writeToListener("FBAResults", "objectiveValue", # TODO
		# 	self.fba.objectiveValue() / deltaMetabolites.size) # divide to normalize by number of metabolites
		self.writeToListener("FBAResults", "outputFluxes",
			self.fba.outputMoleculeLevelsChange() / self.timeStepSec())

		self.writeToListener("FBAResults", "rowDualValues",
			self.fba.rowDualValues(self.metaboliteNames))

		self.writeToListener("FBAResults", "columnDualValues",
			self.fba.columnDualValues(self.fba.reactionIDs()))

		self.writeToListener("EnzymeKinetics", "reactionConstraints",
			self.allRates.asNumber(FLUX_UNITS))

		# self.writeToListener("EnzymeKinetics", "allConstraintsLimits",
		# 	self.allConstraintsLimits)

		self.writeToListener("EnzymeKinetics", "overconstraintMultiples",
			self.overconstraintMultiples)

		self.writeToListener("EnzymeKinetics", "kineticTargetFluxes",
			self.fba.kineticTargetFluxes())

		self.writeToListener("EnzymeKinetics", "metaboliteCountsInit",
			metaboliteCountsInit)

		self.writeToListener("EnzymeKinetics", "metaboliteCountsFinal",
			metaboliteCountsFinal)

		self.writeToListener("EnzymeKinetics", "enzymeCountsInit",
			enzymeCountsInit)

		self.writeToListener("EnzymeKinetics", "metaboliteConcentrations",
			metaboliteConcentrations.asNumber(COUNTS_UNITS / VOLUME_UNITS))

		self.writeToListener("EnzymeKinetics", "countsToMolar",
			countsToMolar.asNumber(COUNTS_UNITS / VOLUME_UNITS))

		self.writeToListener("EnzymeKinetics", "counts_units",
			str(COUNTS_UNITS))

		self.writeToListener("EnzymeKinetics", "mass_units",
			str(MASS_UNITS))

		self.writeToListener("EnzymeKinetics", "volume_units",
			str(VOLUME_UNITS))


		# TODO
		# NOTE: the calculation for the objective components doesn't yet have
		# an interface, since it will vary in calculation and shape for every
		# objective type

		# objectiveComponents_raw = (np.array(self.fba._f).flatten() * self.fba._solutionFluxes)[self.fba._objIndexes]
		# objectiveComponents = objectiveComponents_raw[::2] + objectiveComponents_raw[1::2]

		# self.writeToListener("FBAResults", "objectiveComponents",
		# 	objectiveComponents
		# 	)

		# TODO:
		# - which media exchanges/reactions are limiting, if any
		# - objective details (value, component values)<|MERGE_RESOLUTION|>--- conflicted
+++ resolved
@@ -42,12 +42,9 @@
 SECRETION_PENALTY_COEFF = 1e-5
 
 NONZERO_ENZYMES = False
-<<<<<<< HEAD
+
 USE_KINETIC_RATES = True # Enable/disable kinetic rate limits in the model
 SET_MIN_FLUXES = False
-=======
-USE_RATELIMITS = False # Enable/disable kinetic rate limits in the model
->>>>>>> a5f7a6d6
 USE_BASE_RATES = True
 
 USE_MANUAL_FLUX_COEFF = True # enable to overrid flux coefficients in the knowledgebase and use these local values instead
@@ -131,48 +128,25 @@
 			self.getMass(self.externalExchangeMolecules).asNumber(MASS_UNITS / COUNTS_UNITS)
 			))
 
-<<<<<<< HEAD
 		# Set up enzyme kinetics object
 		self.enzymeKinetics = EnzymeKinetics(
 			reactionRateInfo = sim_data.process.metabolism.reactionRateInfo,
 			useCustoms=True,
 			moreThanKcat=True, # Only compute rates for reactions with more than a kcat
-=======
+
 		# List of reactions for which to set target kinetics
 		self.kineticReactions = list(set([x for x,y in sim_data.process.metabolism.reactionRateInfo.iteritems() if (len(y["kM"])>0 and x in self.reactionStoich)]))
-
-		# Set up FBA solver
-		self.fba = FluxBalanceAnalysis(
-			self.reactionStoich,
-			self.externalExchangeMolecules,
-			self.objective,
-			objectiveType = "pools_kinetics_mixed",
-			objectiveParameters = {
-					"kineticObjectiveWeight":sim_data.constants.metabolismKineticObjectiveWeight,
-					"reactionRateTargets":{reaction:0 for reaction in self.kineticReactions},
-					},
-			moleculeMasses = self.moleculeMasses,
-			secretionPenaltyCoeff = SECRETION_PENALTY_COEFF, # The "inconvenient constant"--limit secretion (e.g., of CO2)
-			solver = "glpk",
-			maintenanceCostGAM = self.energyCostPerWetMass.asNumber(COUNTS_UNITS / MASS_UNITS),
-			maintenanceReaction = {
-				"ATP[c]": -1, "WATER[c]": -1, "ADP[c]": +1, "Pi[c]": +1, "PROTON[c]": +1,
-				} # TODO: move to KB TODO: check reaction stoich
->>>>>>> a5f7a6d6
-			)
-
-		# Remove kinetics for reactions for which we don't have needed metabolites or enzymes
-		self.enzymeKinetics.checkKnownSubstratesAndEnzymes(sim_data.process.metabolism.concDict, self.enzymeNames, removeUnknowns=True)
-
-		# Reactions with full kinetic estimates (more than just kcat)
-		self.fullRateReactions = [reactionInfo["reactionID"] for constraintID, reactionInfo in self.enzymeKinetics.reactionRateInfo.iteritems() if len(reactionInfo["kM"]) > 0]
 
 		# Set up FBA solver
 		self.fbaObjectOptions = {
 			"reactionStoich" : self.reactionStoich,
 			"externalExchangedMolecules" : self.externalExchangeMolecules,
 			"objective" : self.objective,
-			"objectiveType" : "pools",
+			"objectiveType" : "pools_kinetics_mixed",
+			"objectiveParameters" = {
+					"kineticObjectiveWeight":sim_data.constants.metabolismKineticObjectiveWeight,
+					"reactionRateTargets":{reaction:0 for reaction in self.kineticReactions},
+					},
 			"moleculeMasses" : self.moleculeMasses,
 			"secretionPenaltyCoeff" : SECRETION_PENALTY_COEFF, # The "inconvenient constant"--limit secretion (e.g., of CO2)
 			"solver" : "glpk",
@@ -181,6 +155,12 @@
 		}
 		self.fba = FluxBalanceAnalysis(**self.fbaObjectOptions)
 
+		# Remove kinetics for reactions for which we don't have needed metabolites or enzymes
+		self.enzymeKinetics.checkKnownSubstratesAndEnzymes(sim_data.process.metabolism.concDict, self.enzymeNames, removeUnknowns=True)
+
+		# Reactions with full kinetic estimates (more than just kcat)
+		self.fullRateReactions = [reactionInfo["reactionID"] for constraintID, reactionInfo in self.enzymeKinetics.reactionRateInfo.iteritems() if len(reactionInfo["kM"]) > 0]
+
 		# Indices for reactions with full kinetic esimates
 		self.fullRateIndices = np.where([True if reactionID in self.fullRateReactions else False for reactionID in self.fba.reactionIDs()])
 
@@ -254,30 +234,8 @@
 
 		if newObjective != None and newObjective != self.objective:
 			# Build new fba instance with new objective
-<<<<<<< HEAD
 			self.fbaObjectOptions["objective"] = newObjective
 			self.fba = FluxBalanceAnalysis(**self.fbaObjectOptions)
-=======
-			self.objective = newObjective
-			self.fba = FluxBalanceAnalysis(
-				self.reactionStoich,
-				self.externalExchangeMolecules,
-				self.objective,
-				objectiveType = "pools_kinetics_mixed",
-				objectiveParameters = {
-					"fractionHigher":sim_data.constants.metabolismTargetRangeConstant,
-					"inRangeObjWeight":sim_data.constants.metabolismTargetRangeObjectiveWeight,
-					"objectiveWeightFactor":1,
-					},
-				moleculeMasses = self.moleculeMasses,
-				secretionPenaltyCoeff = SECRETION_PENALTY_COEFF,
-				solver = "glpk",
-				maintenanceCostGAM = self.energyCostPerWetMass.asNumber(COUNTS_UNITS / MASS_UNITS),
-				maintenanceReaction = {
-					"ATP[c]": -1, "WATER[c]": -1, "ADP[c]": +1, "Pi[c]": +1, "PROTON[c]": +1,
-					} # TODO: move to KB TODO: check reaction stoich
-				)
->>>>>>> a5f7a6d6
 
 			massComposition = self.massReconstruction.getFractionMass(self.doublingTime)
 			massInitial = (massComposition["proteinMass"] + massComposition["rnaMass"] + massComposition["dnaMass"]) / self.avgCellToInitialCellConvFactor
