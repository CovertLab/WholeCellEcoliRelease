--- conflicted
+++ resolved
@@ -168,7 +168,6 @@
 		# Solve for metabolic fluxes
 		metaboliteCountsInit = self.metabolites.counts()
 
-<<<<<<< HEAD
 		###### VARIANT CODE #######
 		# APPLY METABOLIC LIMITATION AT TIME POINT
 		if self.glucoseLimitation:
@@ -179,11 +178,8 @@
 				self.fba.externalMoleculeLevelsIs(tempExternalMoleculeLevels)
 		###### VARIANT CODE #######
 
-		cellMass = (self.readFromListener("Mass", "cellMass") * units.fg).asNumber(MASS_UNITS)
-=======
 		cellMass = (self.readFromListener("Mass", "cellMass") * units.fg)
 		dryMass = (self.readFromListener("Mass", "dryMass") * units.fg)
->>>>>>> 72d1b8ed
 
 		cellVolume = cellMass / self.cellDensity
 
