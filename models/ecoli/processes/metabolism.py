"""
Metabolism

Metabolism sub-model. Encodes molecular simulation of microbial metabolism using flux-balance analysis.

TODO:
- option to call a reduced form of metabolism (assume optimal)
- handle oneSidedReaction constraints
"""

from __future__ import absolute_import, division, print_function

import numpy as np
from scipy.sparse import csr_matrix
from typing import List, Optional, Set, Tuple

from reconstruction.ecoli.simulation_data import SimulationDataEcoli
import wholecell.processes.process
from wholecell.utils import units
from wholecell.utils.random import stochasticRound
from wholecell.utils.constants import REQUEST_PRIORITY_METABOLISM
from wholecell.utils.modular_fba import FluxBalanceAnalysis
from six.moves import zip


COUNTS_UNITS = units.mmol
VOLUME_UNITS = units.L
MASS_UNITS = units.g
TIME_UNITS = units.s
CONC_UNITS = COUNTS_UNITS / VOLUME_UNITS
CONVERSION_UNITS = MASS_UNITS * TIME_UNITS / VOLUME_UNITS
GDCW_BASIS = units.mmol / units.g / units.h

USE_KINETICS = True


class Metabolism(wholecell.processes.process.Process):
	""" Metabolism """

	_name = "Metabolism"

	# Constructor
	def __init__(self):

		super(Metabolism, self).__init__()

	# Construct object graph
	def initialize(self, sim, sim_data):
		super(Metabolism, self).initialize(sim, sim_data)

		# Use information from the environment and sim
		self.get_import_constraints = sim_data.external_state.get_import_constraints
		self.nutrientToDoublingTime = sim_data.nutrient_to_doubling_time
		environment = self._external_states['Environment']
		self.use_trna_charging = sim._trna_charging
		self.include_ppgpp = not sim._ppgpp_regulation or not self.use_trna_charging
<<<<<<< HEAD
		self.mechanistic_aa_transport = sim._mechanistic_aa_transport
=======
<<<<<<< HEAD
		self.mechanistic_aa_uptake = sim._mechanistic_aa_uptake
		metabolism = sim_data.process.metabolism
=======
		self.mechanistic_aa_transport = sim._mechanistic_aa_transport
>>>>>>> 84dae5931... Aa mechanistic export (#1151)
>>>>>>> 925fa6bb

		# Create model to use to solve metabolism updates
		self.model = FluxBalanceAnalysisModel(
			sim_data,
			imports=environment.get_import_molecules(),
			timeline=environment.current_timeline,
			include_ppgpp=self.include_ppgpp,
			)

		# Save constants
		constants = sim_data.constants
		self.nAvogadro = constants.n_avogadro
		self.cellDensity = constants.cell_density

		# Track updated AA concentration targets with tRNA charging
		self.aa_targets = {}
		self.aa_targets_not_updated = {'L-SELENOCYSTEINE[c]'}
		self.aa_names = sim_data.molecule_groups.amino_acids

		# Construct views
		self.metabolites = self.bulkMoleculesView(self.model.metaboliteNamesFromNutrients)
		self.catalysts = self.bulkMoleculesView(self.model.catalyst_ids)
		self.kineticsEnzymes = self.bulkMoleculesView(self.model.kinetic_constraint_enzymes)
		self.kineticsSubstrates = self.bulkMoleculesView(self.model.kinetic_constraint_substrates)
		self.aas = self.bulkMoleculesView(self.aa_names)

		# Set the priority to a low value
		self.bulkMoleculesRequestPriorityIs(REQUEST_PRIORITY_METABOLISM)

		# Molecules with concentration updates for listener
		self.linked_metabolites = metabolism.concentration_updates.linked_metabolites
		doubling_time = self.nutrientToDoublingTime.get(
			environment.current_media_id,
			self.nutrientToDoublingTime["minimal"])
		update_molecules = list(self.model.getBiomassAsConcentrations(doubling_time).keys())
		if self.use_trna_charging:
			update_molecules += [aa for aa in self.aa_names if aa not in self.aa_targets_not_updated]
			update_molecules += list(self.linked_metabolites.keys())
		if self.include_ppgpp:
			update_molecules += [self.model.ppgpp_id]
		self.conc_update_molecules = sorted(update_molecules)

		# Amino acids in media for import rates
		self.aa_exchange_names = np.array([
			sim_data.external_state.env_to_exchange_map[aa[:-3]]
			for aa in self.aa_names
			])
		self.aa_environment = self.environmentView([aa[:-3] for aa in self.aa_exchange_names])

		self.removed_aa_uptake = np.array([
			aa in self.aa_targets_not_updated
			for aa in self.aa_exchange_names
			])

<<<<<<< HEAD
		self.amino_acid_import = metabolism.amino_acid_import
		self.aa_transporters_names = metabolism.aa_transporters_names
=======
		self.amino_acid_import = sim_data.process.metabolism.amino_acid_import
		self.amino_acid_export = sim_data.process.metabolism.amino_acid_export
		self.aa_transporters_names = sim_data.process.metabolism.aa_transporters_names
		self.aa_export_transporters_names = sim_data.process.metabolism.aa_export_transporters_names
<<<<<<< HEAD
=======
>>>>>>> 84dae5931... Aa mechanistic export (#1151)
>>>>>>> 925fa6bb
		self.aa_transporters_container = self.bulkMoleculesView(self.aa_transporters_names)
		self.aa_export_transporters_container = self.bulkMoleculesView(self.aa_export_transporters_names)

	def calculateRequest(self):
		self.metabolites.requestAll()
		self.catalysts.requestAll()
		self.aa_transporters_container.requestAll()
		self.aa_export_transporters_container.requestAll()
		self.kineticsEnzymes.requestAll()
		self.kineticsSubstrates.requestAll()

	def evolveState(self):
		# Load current state of the sim
		## Get internal state variables
		time_step = self.timeStepSec() * units.s
		metabolite_counts_init = self.metabolites.counts()
		catalyst_counts = self.catalysts.counts()
		kinetic_enzyme_counts = self.kineticsEnzymes.counts()
		kinetic_substrate_counts = self.kineticsSubstrates.counts()
		translation_gtp = self._sim.processes["PolypeptideElongation"].gtp_to_hydrolyze
		cell_mass = self.readFromListener("Mass", "cellMass") * units.fg
		dry_mass = self.readFromListener("Mass", "dryMass") * units.fg

		## Get environment updates
		environment = self._external_states['Environment']
		current_media_id = environment.current_media_id
		unconstrained, constrained = environment.get_exchange_data()

		## Calculate state values
		cellVolume = cell_mass / self.cellDensity
		counts_to_molar = (1 / (self.nAvogadro * cellVolume)).asUnit(CONC_UNITS)

		## Coefficient to convert between flux (mol/g DCW/hr) basis and concentration (M) basis
		coefficient = dry_mass / cell_mass * self.cellDensity * time_step

		## Determine updates to concentrations depending on the current state
		doubling_time = self.nutrientToDoublingTime.get(current_media_id, self.nutrientToDoublingTime["minimal"])
		conc_updates = self.model.getBiomassAsConcentrations(doubling_time)
		if self.use_trna_charging:
			conc_updates.update(self.update_amino_acid_targets(counts_to_molar))
		if self.include_ppgpp:
			conc_updates[self.model.ppgpp_id] = self.model.getppGppConc(doubling_time).asUnit(CONC_UNITS)
		## Converted from units to make reproduction from listener data
		## accurate to model results (otherwise can have floating point diffs)
		conc_updates = {
			met: conc.asNumber(CONC_UNITS)
			for met, conc in conc_updates.items()
			}

		aa_uptake_package = None
		if self.mechanistic_aa_transport:
			aa_in_media = self.aa_environment.import_present()
			aa_in_media[self.removed_aa_uptake] = False
			import_rates = (counts_to_molar * self.timeStepSec() * self.amino_acid_import(
				aa_in_media, dry_mass, self.aa_transporters_container.counts(),
				self.mechanistic_aa_transport)).asNumber(CONC_UNITS)
			export_rates = (counts_to_molar * self.timeStepSec() * self.amino_acid_export(
				self.aa_export_transporters_container.counts(),
				counts_to_molar * self.aas.total_counts(),
				self.mechanistic_aa_transport)).asNumber(CONC_UNITS)
			exchange_rates = import_rates - export_rates
			aa_uptake_package = (exchange_rates[aa_in_media], self.aa_exchange_names[aa_in_media], True)

		# Update FBA problem based on current state
		## Set molecule availability (internal and external)
		self.model.set_molecule_levels(metabolite_counts_init, counts_to_molar,
			coefficient, current_media_id, unconstrained, constrained, conc_updates, aa_uptake_package)

		## Set reaction limits for maintenance and catalysts present
		self.model.set_reaction_bounds(catalyst_counts, counts_to_molar,
			coefficient, translation_gtp)

		## Constrain reactions based on targets
		targets, upper_targets, lower_targets = self.model.set_reaction_targets(kinetic_enzyme_counts,
			kinetic_substrate_counts, counts_to_molar, time_step)

		# Solve FBA problem and update states
		n_retries = 3
		fba = self.model.fba
		fba.solve(n_retries)

		## Internal molecule changes
		delta_metabolites = (1 / counts_to_molar) * (CONC_UNITS * fba.getOutputMoleculeLevelsChange())
		metabolite_counts_final = np.fmax(stochasticRound(
			self.randomState,
			metabolite_counts_init + delta_metabolites.asNumber()
			), 0).astype(np.int64)
		self.metabolites.countsIs(metabolite_counts_final)

		## Environmental changes
		exchange_fluxes = CONC_UNITS * fba.getExternalExchangeFluxes()
		converted_exchange_fluxes = (exchange_fluxes / coefficient).asNumber(GDCW_BASIS)
		delta_nutrients = ((1 / counts_to_molar) * exchange_fluxes).asNumber().astype(int)
		environment.molecule_exchange(fba.getExternalMoleculeIDs(), delta_nutrients)

		# Write outputs to listeners
		unconstrained, constrained, uptake_constraints = self.get_import_constraints(
			unconstrained, constrained, GDCW_BASIS)
		time_step_unitless = time_step.asNumber(TIME_UNITS)
		self.writeToListener('FBAResults', 'media_id', current_media_id)
		self.writeToListener('FBAResults', 'conc_updates',
			[conc_updates[m] for m in self.conc_update_molecules])
		self.writeToListener('FBAResults', 'catalyst_counts', catalyst_counts)
		self.writeToListener('FBAResults', 'translation_gtp', translation_gtp)
		self.writeToListener('FBAResults', 'coefficient', coefficient.asNumber(CONVERSION_UNITS))
		self.writeToListener('FBAResults', 'unconstrained_molecules', unconstrained)
		self.writeToListener('FBAResults', 'constrained_molecules', constrained)
		self.writeToListener('FBAResults', 'uptake_constraints', uptake_constraints)
		self.writeToListener("FBAResults", "deltaMetabolites", metabolite_counts_final - metabolite_counts_init)
		self.writeToListener("FBAResults", "reactionFluxes", fba.getReactionFluxes() / time_step_unitless)
		self.writeToListener("FBAResults", "externalExchangeFluxes", converted_exchange_fluxes)
		self.writeToListener("FBAResults", "objectiveValue", fba.getObjectiveValue())
		self.writeToListener("FBAResults", "shadowPrices", fba.getShadowPrices(self.model.metaboliteNamesFromNutrients))
		self.writeToListener("FBAResults", "reducedCosts", fba.getReducedCosts(fba.getReactionIDs()))
		self.writeToListener("FBAResults", "targetConcentrations", [self.model.homeostatic_objective[mol] for mol in fba.getHomeostaticTargetMolecules()])
		self.writeToListener("FBAResults", "homeostaticObjectiveValues", fba.getHomeostaticObjectiveValues())
		self.writeToListener("FBAResults", "kineticObjectiveValues", fba.getKineticObjectiveValues())
		self.writeToListener("EnzymeKinetics", "metaboliteCountsInit", metabolite_counts_init)
		self.writeToListener("EnzymeKinetics", "metaboliteCountsFinal", metabolite_counts_final)
		self.writeToListener("EnzymeKinetics", "enzymeCountsInit", kinetic_enzyme_counts)
		self.writeToListener("EnzymeKinetics", "countsToMolar", counts_to_molar.asNumber(CONC_UNITS))
		self.writeToListener("EnzymeKinetics", "actualFluxes", fba.getReactionFluxes(self.model.kinetics_constrained_reactions) / time_step_unitless)
		self.writeToListener("EnzymeKinetics", "targetFluxes", targets / time_step_unitless)
		self.writeToListener("EnzymeKinetics", "targetFluxesUpper", upper_targets / time_step_unitless)
		self.writeToListener("EnzymeKinetics", "targetFluxesLower", lower_targets / time_step_unitless)
		self.writeToListener("EnzymeKinetics", "targetAAConc", [self.aa_targets.get(id_, 0) for id_ in self.aa_names])

	def update_amino_acid_targets(self, counts_to_molar):
		"""
		Finds new amino acid concentration targets based on difference in supply
		and number of amino acids used in polypeptide_elongation

		Args:
			counts_to_molar (float with mol/volume units): conversion from counts
				to molar for the current state of the cell

		Returns:
			dict {AA name (str): AA conc (float with mol/volume units)}:
				new concentration targets for each amino acid

		Skips updates to certain molecules defined in self.aa_targets_not_updated:
		- L-SELENOCYSTEINE: rare amino acid that led to high variability when updated

		TODO:
		- remove access to PolypeptideElongation class attribute (aa_count_diff)
		"""

		count_diff = self._sim.processes['PolypeptideElongation'].aa_count_diff

		if len(self.aa_targets):
			for aa, diff in count_diff.items():
				if aa in self.aa_targets_not_updated:
					continue
				self.aa_targets[aa] += diff
				# TODO (Santiago): Improve targets update
				if self.aa_targets[aa] < 0:
					print(f'Warning: updated amino acid target for {aa} was negative - adjusted to be positive.')
					self.aa_targets[aa] = 1

		# First time step of a simulation so set target to current counts to prevent
		# concentration jumps between generations
		else:
			for aa, counts in zip(self.aa_names, self.aas.total_counts()):
				if aa in self.aa_targets_not_updated:
					continue
				self.aa_targets[aa] = counts

		conc_updates = {aa: counts * counts_to_molar for aa, counts in self.aa_targets.items()}

		# Update linked metabolites that will follow an amino acid
		for met, link in self.linked_metabolites.items():
			conc_updates[met] = conc_updates.get(link['lead'], 0 * counts_to_molar) * link['ratio']

		return conc_updates

class FluxBalanceAnalysisModel(object):
	"""
	Metabolism model that solves an FBA problem with modular_fba.
	"""

	def __init__(self, sim_data, imports=None, timeline=None, include_ppgpp=True):
		# type: (SimulationDataEcoli, Optional[Set[str]], Optional[List[Tuple[float, str]]], bool) -> None
		"""
		Args:
			sim_data: simulation data
			imports: molecule IDs with compartment tag of molecules that can be
				imported into the cell
			timeline: timeline for nutrient changes during simulation
				(time of change, media ID), if None, nutrients for the saved
				condition are set at time 0 (eg. [(0.0, 'minimal')])
			include_ppgpp: if True, ppGpp is included as a concentration target
		"""

		if timeline is None:
			nutrients = sim_data.conditions[sim_data.condition]['nutrients']
			timeline = [(0., nutrients)]
		else:
			nutrients = timeline[0][1]

		if imports is None:
			imports = sim_data.external_state.exchange_data_from_media(nutrients)['importExchangeMolecules']

		# Local sim_data references
		metabolism = sim_data.process.metabolism
		constants = sim_data.constants
		mass = sim_data.mass

		# Load constants
		self.ngam = constants.non_growth_associated_maintenance
		gam = constants.darkATP * mass.cell_dry_mass_fraction

		self.exchange_constraints = metabolism.exchange_constraints

		self._biomass_concentrations = {}  # type: dict
		self._getBiomassAsConcentrations = mass.getBiomassAsConcentrations

		# Include ppGpp concentration target in objective if not handled kinetically in other processes
		self.ppgpp_id = sim_data.molecule_ids.ppGpp
		self.getppGppConc = sim_data.growth_rate_parameters.get_ppGpp_conc

		# go through all media in the timeline and add to metaboliteNames
		metaboliteNamesFromNutrients = set()
		if include_ppgpp:
			metaboliteNamesFromNutrients.add(self.ppgpp_id)
		for time, media_id in timeline:
			exchanges = sim_data.external_state.exchange_data_from_media(media_id)
			metaboliteNamesFromNutrients.update(
				metabolism.concentration_updates.concentrations_based_on_nutrients(
					imports=exchanges['importExchangeMolecules'])
				)
		self.metaboliteNamesFromNutrients = list(sorted(metaboliteNamesFromNutrients))
		exchange_molecules = sorted(sim_data.external_state.all_external_exchange_molecules)
		molecule_masses = dict(zip(exchange_molecules,
			sim_data.getter.get_masses(exchange_molecules).asNumber(MASS_UNITS / COUNTS_UNITS)))

		# Setup homeostatic objective concentration targets
		## Determine concentrations based on starting environment
		conc_dict = metabolism.concentration_updates.concentrations_based_on_nutrients(media_id=nutrients, imports=imports)
		doubling_time = sim_data.condition_to_doubling_time[sim_data.condition]
		conc_dict.update(self.getBiomassAsConcentrations(doubling_time))
		if include_ppgpp:
			conc_dict[self.ppgpp_id] = self.getppGppConc(doubling_time)
		self.homeostatic_objective = dict((key, conc_dict[key].asNumber(CONC_UNITS)) for key in conc_dict)

		## Include all concentrations that will be present in a sim for constant length listeners
		for met in self.metaboliteNamesFromNutrients:
			if met not in self.homeostatic_objective:
				self.homeostatic_objective[met] = 0.

		# Data structures to compute reaction bounds based on enzyme presence/absence
		self.catalyst_ids = metabolism.catalyst_ids
		self.reactions_with_catalyst = metabolism.reactions_with_catalyst

		i = metabolism.catalysis_matrix_I
		j = metabolism.catalysis_matrix_J
		v = metabolism.catalysis_matrix_V
		shape = (i.max() + 1, j.max() + 1)
		self.catalysis_matrix = csr_matrix((v, (i, j)), shape=shape)

		# Function to compute reaction targets based on kinetic parameters and molecule concentrations
		self.get_kinetic_constraints = metabolism.get_kinetic_constraints

		# Remove disabled reactions so they don't get included in the FBA problem setup
		kinetic_constraint_reactions = metabolism.kinetic_constraint_reactions
		constraintsToDisable = metabolism.constraints_to_disable
		self.active_constraints_mask = np.array([(rxn not in constraintsToDisable) for rxn in kinetic_constraint_reactions])
		self.kinetics_constrained_reactions = list(np.array(kinetic_constraint_reactions)[self.active_constraints_mask])

		self.kinetic_constraint_enzymes = metabolism.kinetic_constraint_enzymes
		self.kinetic_constraint_substrates = metabolism.kinetic_constraint_substrates

		# Set solver and kinetic objective weight (lambda)
		solver = metabolism.solver
		kinetic_objective_weight = metabolism.kinetic_objective_weight
		kinetic_objective_weight_in_range = metabolism.kinetic_objective_weight_in_range

		# Disable kinetics completely if weight is 0 or specified in file above
		if not USE_KINETICS or kinetic_objective_weight == 0:
			objective_type = 'homeostatic'
			self.use_kinetics = False
			kinetic_objective_weight = 0
		else:
			objective_type = 'homeostatic_kinetics_mixed'
			self.use_kinetics = True

		# Set up FBA solver
		# reactionRateTargets value is just for initialization, it gets reset each timestep during evolveState
		fba_options = {
			"reactionStoich": metabolism.reaction_stoich,
			"externalExchangedMolecules": exchange_molecules,
			"objective": self.homeostatic_objective,
			"objectiveType": objective_type,
			"objectiveParameters": {
					"kineticObjectiveWeight": kinetic_objective_weight,
					'kinetic_objective_weight_in_range': kinetic_objective_weight_in_range,
					"reactionRateTargets": {reaction: 1 for reaction in self.kinetics_constrained_reactions},
					"oneSidedReactionTargets": [],
					},
			"moleculeMasses": molecule_masses,
			"secretionPenaltyCoeff": metabolism.secretion_penalty_coeff, # The "inconvenient constant"--limit secretion (e.g., of CO2)
			"solver": solver,
			"maintenanceCostGAM": gam.asNumber(COUNTS_UNITS / MASS_UNITS),
			"maintenanceReaction": metabolism.maintenance_reaction,
		}
		self.fba = FluxBalanceAnalysis(**fba_options)

		self.metabolite_names = {met: i for i, met in enumerate(self.fba.getOutputMoleculeIDs())}
		self.aa_names_no_location = [x[:-3] for x in sorted(sim_data.amino_acid_code_to_id_ordered.values())]

	def getBiomassAsConcentrations(self, doubling_time):
		"""
		Caches the result of the sim_data function to improve performance since
		function requires computation but won't change for a given doubling_time.

		Args:
			doubling_time (float with time units): doubling time of the cell to
				get the metabolite concentrations for

		Returns:
			dict {str : float with concentration units}: dictionary with metabolite
				IDs as keys and concentrations as values
		"""

		minutes = doubling_time.asNumber(units.min)  # hashable
		if minutes not in self._biomass_concentrations:
			self._biomass_concentrations[minutes] = self._getBiomassAsConcentrations(doubling_time)

		return self._biomass_concentrations[minutes]

	def update_external_molecule_levels(self, objective,
			metabolite_concentrations, external_molecule_levels):
		"""
		Limit amino acid uptake to what is needed to meet concentration objective
		to prevent use as carbon source, otherwise could be used as an infinite
		nutrient source.

		Args:
			objective (Dict[str, Unum]): homeostatic objective for internal
				molecules (molecule ID: concentration in counts/volume units)
			metabolite_concentrations (Unum[float]): concentration for each molecule
				in metabolite_names
			external_molecule_levels (np.ndarray[float]): current limits on external
				molecule availability

		Returns:
			external_molecule_levels (np.ndarray[float]): updated limits on external
				molcule availability

		TODO:
			- determine rate of uptake so that some amino acid uptake can
			be used as a carbon/nitrogen source
		"""

		external_exchange_molecule_ids = self.fba.getExternalMoleculeIDs()
		for aa in self.aa_names_no_location:
			if aa + "[p]" in external_exchange_molecule_ids:
				idx = external_exchange_molecule_ids.index(aa + "[p]")
			elif aa + "[c]" in external_exchange_molecule_ids:
				idx = external_exchange_molecule_ids.index(aa + "[c]")
			else:
				continue

			conc_diff = objective[aa + "[c]"] - metabolite_concentrations[self.metabolite_names[aa + "[c]"]].asNumber(CONC_UNITS)
			if conc_diff < 0:
				conc_diff = 0

			if external_molecule_levels[idx] > conc_diff:
				external_molecule_levels[idx] = conc_diff

		return external_molecule_levels

	def set_molecule_levels(self, metabolite_counts, counts_to_molar,
			coefficient, current_media_id, unconstrained, constrained, conc_updates, aa_uptake_package=None):
		"""
		Set internal and external molecule levels available to the FBA solver.

		Args:
			metabolite_counts (np.ndarray[int]): counts for each metabolite with a
				concentration target
			counts_to_molar (Unum): conversion from counts to molar (counts/volume units)
			coefficient (Unum): coefficient to convert from mmol/g DCW/hr to mM basis
				(mass.time/volume units)
			current_media_id (str): ID of current media
			unconstrained (Set[str]): molecules that have unconstrained import
			constrained (Dict[str, units.Unum]): molecules (keys) and their
				limited max uptake rates (values in mol / mass / time units)
			conc_updates (Dict[str, Unum]): updates to concentrations targets for
				molecules (molecule ID: concentration in mmol/L units)
			aa_uptake_package (Tuple[np.ndarray, np.ndarray, Boolean]): packed
				variables needed to set hard external amino acid updatkes
				(uptake rates, amino acid names, force levels)
		"""

		# Update objective from media exchanges
		external_molecule_levels, objective = self.exchange_constraints(
			self.fba.getExternalMoleculeIDs(), coefficient, CONC_UNITS,
			current_media_id, unconstrained, constrained, conc_updates,
			)
		self.fba.update_homeostatic_targets(objective)

		# Internal concentrations
		metabolite_conc = counts_to_molar * metabolite_counts
		self.fba.setInternalMoleculeLevels(metabolite_conc.asNumber(CONC_UNITS))

		# External concentrations
		external_molecule_levels = self.update_external_molecule_levels(
			objective, metabolite_conc, external_molecule_levels)
		self.fba.setExternalMoleculeLevels(external_molecule_levels)

		if aa_uptake_package:
			levels, molecules, force = aa_uptake_package
			self.fba.setExternalMoleculeLevels(levels, molecules=molecules, force=force, allow_export=True)


	def set_reaction_bounds(self, catalyst_counts, counts_to_molar, coefficient,
			gtp_to_hydrolyze):
		"""
		Set reaction bounds for constrained reactions in the FBA object.

		Args:
			catalyst_counts (np.ndarray[int]): counts of enzyme catalysts
			counts_to_molar (Unum): conversion from counts to molar (counts/volume units)
			coefficient (Unum): coefficient to convert from mmol/g DCW/hr to mM basis
				(mass.time/volume units)
			gtp_to_hydrolyze (float): number of GTP molecules to hydrolyze to
				account for consumption in translation
		"""

		# Maintenance reactions
		## Calculate new NGAM
		flux = (self.ngam * coefficient).asNumber(CONC_UNITS)
		self.fba.setReactionFluxBounds(
			self.fba._reactionID_NGAM,
			lowerBounds=flux, upperBounds=flux,
			)

		## Calculate GTP usage based on how much was needed in polypeptide
		## elongation in previous step.
		flux = (counts_to_molar * gtp_to_hydrolyze).asNumber(CONC_UNITS)
		self.fba.setReactionFluxBounds(
			self.fba._reactionID_polypeptideElongationEnergy,
			lowerBounds=flux, upperBounds=flux,
			)

		# Set hard upper bounds constraints based on enzyme presence
		# (infinite upper bound) or absence (upper bound of zero)
		reaction_bounds = np.inf * np.ones(len(self.reactions_with_catalyst))
		no_rxn_mask = self.catalysis_matrix.dot(catalyst_counts) == 0
		reaction_bounds[no_rxn_mask] = 0
		self.fba.setReactionFluxBounds(self.reactions_with_catalyst,
			upperBounds=reaction_bounds, raiseForReversible=False)

	def set_reaction_targets(self, kinetic_enzyme_counts,
			kinetic_substrate_counts, counts_to_molar, time_step):
		# type: (np.ndarray, np.ndarray, units.Unum, units.Unum) -> Tuple[np.ndarray, np.ndarray, np.ndarray]
		"""
		Set reaction targets for constrained reactions in the FBA object.

		Args:
			kinetic_enzyme_counts (np.ndarray[int]): counts of enzymes used in
				kinetic constraints
			kinetic_substrate_counts (np.ndarray[int]): counts of substrates used
				in kinetic constraints
			counts_to_molar: conversion from counts to molar (float with counts/volume units)
			time_step: current time step (float with time units)

		Returns:
			mean_targets (np.ndarray[float]): mean target for each constrained reaction
			upper_targets (np.ndarray[float]): upper target limit for each constrained reaction
			lower_targets (np.ndarray[float]): lower target limit for each constrained reaction
		"""

		if self.use_kinetics:
			enzyme_conc = counts_to_molar * kinetic_enzyme_counts
			substrate_conc = counts_to_molar * kinetic_substrate_counts

			## Set target fluxes for reactions based on their most relaxed constraint
			reaction_targets = self.get_kinetic_constraints(enzyme_conc, substrate_conc)

			## Calculate reaction flux target for current time step
			targets = (time_step * reaction_targets).asNumber(CONC_UNITS)[
				self.active_constraints_mask, :]
			lower_targets = targets[:, 0]
			mean_targets = targets[:, 1]
			upper_targets = targets[:, 2]

			## Set kinetic targets only if kinetics is enabled
			self.fba.set_scaled_kinetic_objective(time_step.asNumber(units.s))
			self.fba.setKineticTarget(
				self.kinetics_constrained_reactions, mean_targets,
				lower_targets=lower_targets, upper_targets=upper_targets)
		else:
			lower_targets = np.zeros(len(self.kinetics_constrained_reactions))
			mean_targets = np.zeros(len(self.kinetics_constrained_reactions))
			upper_targets = np.zeros(len(self.kinetics_constrained_reactions))

		return mean_targets, upper_targets, lower_targets<|MERGE_RESOLUTION|>--- conflicted
+++ resolved
@@ -54,17 +54,9 @@
 		environment = self._external_states['Environment']
 		self.use_trna_charging = sim._trna_charging
 		self.include_ppgpp = not sim._ppgpp_regulation or not self.use_trna_charging
-<<<<<<< HEAD
 		self.mechanistic_aa_transport = sim._mechanistic_aa_transport
-=======
-<<<<<<< HEAD
-		self.mechanistic_aa_uptake = sim._mechanistic_aa_uptake
 		metabolism = sim_data.process.metabolism
-=======
-		self.mechanistic_aa_transport = sim._mechanistic_aa_transport
->>>>>>> 84dae5931... Aa mechanistic export (#1151)
->>>>>>> 925fa6bb
-
+		
 		# Create model to use to solve metabolism updates
 		self.model = FluxBalanceAnalysisModel(
 			sim_data,
@@ -118,18 +110,11 @@
 			for aa in self.aa_exchange_names
 			])
 
-<<<<<<< HEAD
 		self.amino_acid_import = metabolism.amino_acid_import
+		self.amino_acid_export = .metabolism.amino_acid_export
 		self.aa_transporters_names = metabolism.aa_transporters_names
-=======
-		self.amino_acid_import = sim_data.process.metabolism.amino_acid_import
-		self.amino_acid_export = sim_data.process.metabolism.amino_acid_export
-		self.aa_transporters_names = sim_data.process.metabolism.aa_transporters_names
-		self.aa_export_transporters_names = sim_data.process.metabolism.aa_export_transporters_names
-<<<<<<< HEAD
-=======
->>>>>>> 84dae5931... Aa mechanistic export (#1151)
->>>>>>> 925fa6bb
+		self.aa_export_transporters_names = metabolism.aa_export_transporters_names
+
 		self.aa_transporters_container = self.bulkMoleculesView(self.aa_transporters_names)
 		self.aa_export_transporters_container = self.bulkMoleculesView(self.aa_export_transporters_names)
 
@@ -543,7 +528,6 @@
 			levels, molecules, force = aa_uptake_package
 			self.fba.setExternalMoleculeLevels(levels, molecules=molecules, force=force, allow_export=True)
 
-
 	def set_reaction_bounds(self, catalyst_counts, counts_to_molar, coefficient,
 			gtp_to_hydrolyze):
 		"""
