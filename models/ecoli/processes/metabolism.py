#!/usr/bin/env python

"""
Metabolism

Metabolism sub-model. Encodes molecular simulation of microbial metabolism using flux-balance analysis.

TODO:
- enzyme-limited reactions (& fit enzyme expression)
- option to call a reduced form of metabolism (assume optimal)

@author: Derek Macklin
@organization: Covert Lab, Department of Bioengineering, Stanford University
@date: Created 4/2/2013
"""

from __future__ import division

from itertools import izip

import numpy as np

import wholecell.processes.process
from wholecell.utils import units

from wholecell.utils.random import stochasticRound
from wholecell.utils.constants import REQUEST_PRIORITY_METABOLISM

from wholecell.utils.modular_fba import FluxBalanceAnalysis
from wholecell.utils.enzymeKinetics import EnzymeKinetics

from wholecell.utils.fitting import massesAndCountsToAddForPools

COUNTS_UNITS = units.dmol
VOLUME_UNITS = units.L
MASS_UNITS = units.g
<<<<<<< HEAD
TIME_UNITS = units.s
=======
SECRETION_PENALTY_COEFF = 1e-5
>>>>>>> 081efc41

USE_RATELIMITS = False # Enable/disable kinetic rate limits in the model

USE_MANUAL_FLUX_COEFF = False # enable to overrid flux coefficients in the knowledgebase and use these local values instead
MAX_FLUX_COEFF = 2 # Multiple of predicted rate at which to set the max fluxes
MIN_FLUX_COEFF = 0 # Multiple of predicted rate at which to set the min fluxes


class Metabolism(wholecell.processes.process.Process):
	""" Metabolism """

	_name = "Metabolism"

	# Constructor
	def __init__(self):

		super(Metabolism, self).__init__()

	# Construct object graph
	def initialize(self, sim, sim_data):
		super(Metabolism, self).initialize(sim, sim_data)

		# Load constants
		self.nAvogadro = sim_data.constants.nAvogadro
		self.cellDensity = sim_data.constants.cellDensity

		self.metabolitePoolIDs = sorted(sim_data.process.metabolism.concDict)

		self.environment = sim_data.environment
		self.exchangeConstraints = sim_data.process.metabolism.exchangeConstraints

		self.doublingTime = sim_data.doubling_time

		# Load enzyme kinetic rate information
		self.reactionRateInfo = sim_data.process.metabolism.reactionRateInfo
		self.enzymesWithKineticInfo = sim_data.process.metabolism.enzymesWithKineticInfo["enzymes"]
		self.constraintIDs = sim_data.process.metabolism.constraintIDs
		self.activeConstraintsDict = sim_data.process.metabolism.activeConstraintsDict
		self.constraintToReactionDict = sim_data.process.metabolism.constraintToReactionDict

		if USE_MANUAL_FLUX_COEFF:
			self.max_flux_coefficient = MAX_FLUX_COEFF
			self.min_flux_coefficient = MIN_FLUX_COEFF
		else:
			self.max_flux_coefficient = sim_data.constants.kineticRateLimitFactorUpper
			self.min_flux_coefficient = sim_data.constants.kineticRateLimitFactorLower

		self.objective = dict(
			(key, sim_data.process.metabolism.concDict[key].asNumber(COUNTS_UNITS / VOLUME_UNITS)) for key in sim_data.process.metabolism.concDict
			)

		# TODO: make sim_data method?
		extIDs = sim_data.externalExchangeMolecules[sim_data.environment]
		self.extMoleculeMasses = sim_data.getter.getMass(extIDs).asNumber(MASS_UNITS/COUNTS_UNITS) # TODO: delete this line?

		self.getMass = sim_data.getter.getMass
		self.massReconstruction = sim_data.mass
		self.avgCellToInitialCellConvFactor = sim_data.mass.avgCellToInitialCellConvFactor

		self.moleculeMasses = dict(zip(
			extIDs,
			self.getMass(extIDs).asNumber(MASS_UNITS/COUNTS_UNITS)
			))

		self.ngam = sim_data.constants.nonGrowthAssociatedMaintenance

		initWaterMass = sim_data.mass.avgCellWaterMassInit
		initDryMass = sim_data.mass.avgCellDryMassInit

		initCellMass = (
			initWaterMass
			+ initDryMass
			)

		self.energyCostPerWetMass = sim_data.constants.darkATP * initDryMass / initCellMass

		self.reactionStoich = sim_data.process.metabolism.reactionStoich
		self.externalExchangeMolecules = sim_data.externalExchangeMolecules[sim_data.environment]
		self.reversibleReactions = sim_data.process.metabolism.reversibleReactions

		# Set up FBA solver
		self.fba = FluxBalanceAnalysis(
			self.reactionStoich.copy(), # TODO: copy in class
			self.externalExchangeMolecules,
			self.objective,
			objectiveType = "pools",
			reversibleReactions = self.reversibleReactions,
			moleculeMasses = self.moleculeMasses,
			secretionPenaltyCoeff = SECRETION_PENALTY_COEFF, # The "inconvenient constant"--limit secretion (e.g., of CO2)
			solver = "glpk",
			maintenanceCostGAM = self.energyCostPerWetMass.asNumber(COUNTS_UNITS / MASS_UNITS),
			maintenanceReaction = {
				"ATP[c]": -1, "WATER[c]": -1, "ADP[c]": +1, "Pi[c]": +1, "PROTON[c]": +1,
				} # TODO: move to KB TODO: check reaction stoich
			)

		# Set up enzyme kinetics object
		self.enzymeKinetics = EnzymeKinetics(
			enzymesWithKineticInfo = sim_data.process.metabolism.enzymesWithKineticInfo["enzymes"],
			reactionRateInfo = sim_data.process.metabolism.reactionRateInfo,
			constraintIDs = sim_data.process.metabolism.constraintIDs,
			reactionIDs = self.fba.reactionIDs(),
			metaboliteIDs = self.fba.outputMoleculeIDs(),
			kcatOnly=False
			)

		# Determine which kinetic limits to use
		self.reactionsWithKineticLimits = [True]*len(self.fba.reactionIDs())
		self.activeConstraints = [self.activeConstraintsDict[x] for x in self.constraintIDs]
	
		# Set constraints
		## External molecules
		self.externalMoleculeIDs = self.fba.externalMoleculeIDs()

		## Set enzymes unlimited
		self.fba.enzymeLevelsIs(np.inf)

		# Views
		self.metaboliteNames = self.fba.outputMoleculeIDs()
		self.metabolites = self.bulkMoleculesView(self.metaboliteNames)
		self.poolMetabolites = self.bulkMoleculesView(self.metabolitePoolIDs)
		self.enzymeNames = self.enzymesWithKineticInfo
		self.enzymes = self.bulkMoleculesView(self.enzymeNames)

			
		outputMoleculeIDs = self.fba.outputMoleculeIDs()

		assert outputMoleculeIDs == self.fba.internalMoleculeIDs()

		# Set the priority to a low value
		self.bulkMoleculesRequestPriorityIs(REQUEST_PRIORITY_METABOLISM)


	def calculateRequest(self):
		self.metabolites.requestAll()
		self.enzymes.requestAll()

	# Calculate temporal evolution
	def evolveState(self):

		# Solve for metabolic fluxes
		metaboliteCountsInit = self.metabolites.counts()

		cellMass = (self.readFromListener("Mass", "cellMass") * units.fg)
		dryMass = (self.readFromListener("Mass", "dryMass") * units.fg)

		cellVolume = cellMass / self.cellDensity

		countsToMolar = 1 / (self.nAvogadro * cellVolume)

		polypeptideElongationEnergy = countsToMolar * 0
		if hasattr(self._sim.processes["PolypeptideElongation"], "gtpRequest"):
			polypeptideElongationEnergy = countsToMolar * self._sim.processes["PolypeptideElongation"].gtpRequest

		# Set external molecule levels
		coefficient = dryMass / cellMass * self.cellDensity * (self.timeStepSec() * units.s)


		externalMoleculeLevels, newObjective = self.exchangeConstraints(
			self.externalMoleculeIDs,
			coefficient,
			COUNTS_UNITS / VOLUME_UNITS,
			self.environment,
			self.time()
			)

		if newObjective != None and newObjective != self.objective:
			# Build new fba instance with new objective
			self.objective = newObjective
			self.fba = FluxBalanceAnalysis(
				self.reactionStoich.copy(), # TODO: copy in class
				self.externalExchangeMolecules,
				self.objective,
				objectiveType = "pools",
				reversibleReactions = self.reversibleReactions,
				moleculeMasses = self.moleculeMasses,
				secretionPenaltyCoeff = SECRETION_PENALTY_COEFF,
				solver = "glpk",
				maintenanceCostGAM = self.energyCostPerWetMass.asNumber(COUNTS_UNITS / MASS_UNITS),
				maintenanceReaction = {
					"ATP[c]": -1, "WATER[c]": -1, "ADP[c]": +1, "Pi[c]": +1, "PROTON[c]": +1,
					} # TODO: move to KB TODO: check reaction stoich
				)

			massComposition = self.massReconstruction.getFractionMass(self.doublingTime)
			massInitial = (massComposition["proteinMass"] + massComposition["rnaMass"] + massComposition["dnaMass"]) / self.avgCellToInitialCellConvFactor
			objIds = sorted(self.objective)
			objConc = (COUNTS_UNITS / VOLUME_UNITS) * np.array([self.objective[x] for x in objIds])
			mws = self.getMass(objIds)
			massesToAdd, _ = massesAndCountsToAddForPools(massInitial, objIds, objConc, mws, self.cellDensity, self.nAvogadro)
			smallMoleculePoolsDryMass = units.hstack((massesToAdd[:objIds.index('WATER[c]')], massesToAdd[objIds.index('WATER[c]') + 1:]))
			totalDryMass = units.sum(smallMoleculePoolsDryMass) + massInitial
			self.writeToListener("CellDivision", "expectedDryMassIncrease", totalDryMass)

		# Set external molecule levels
		self.fba.externalMoleculeLevelsIs(externalMoleculeLevels)

		self.fba.maxReactionFluxIs(self.fba._reactionID_NGAM, (self.ngam * coefficient).asNumber(COUNTS_UNITS / VOLUME_UNITS))
		self.fba.minReactionFluxIs(self.fba._reactionID_NGAM, (self.ngam * coefficient).asNumber(COUNTS_UNITS / VOLUME_UNITS))

		self.fba.maxReactionFluxIs(self.fba._reactionID_polypeptideElongationEnergy, polypeptideElongationEnergy.asNumber(COUNTS_UNITS / VOLUME_UNITS))
		self.fba.minReactionFluxIs(self.fba._reactionID_polypeptideElongationEnergy, polypeptideElongationEnergy.asNumber(COUNTS_UNITS / VOLUME_UNITS))

		#  Find metabolite concentrations from metabolite counts
		metaboliteConcentrations =  countsToMolar * metaboliteCountsInit

		self.fba.internalMoleculeLevelsIs(
			metaboliteConcentrations.asNumber(COUNTS_UNITS / VOLUME_UNITS)
			)

		#  Find enzyme concentrations from enzyme counts
		enzymeCountsInit = self.enzymes.counts()

		enzymeConcentrations = countsToMolar * enzymeCountsInit

		defaultRate = self.enzymeKinetics.defaultRate

		# Combine the enzyme concentrations, substrate concentrations, and the default rate into one vector
		inputConcentrations = np.concatenate((
			enzymeConcentrations.asNumber(COUNTS_UNITS / VOLUME_UNITS),
			metaboliteConcentrations.asNumber(COUNTS_UNITS / VOLUME_UNITS),
			[defaultRate]), axis=1)

		# Find reaction rate limits
		self.reactionRates = self.enzymeKinetics.rateFunction(*inputConcentrations) * self.timeStepSec()

		# Find rate limits for all constraints
		self.allConstraintsLimits = self.enzymeKinetics.allRatesFunction(*inputConcentrations)[0]

		# Set the rate limits only if the option flag is enabled
		if USE_RATELIMITS:
			currentRateLimits = {}
			# Set reaction fluxes to be between  MAX_FLUX_COEFF and MIN_FLUX_COEFF of the predicted rate
			for index, constraintID in enumerate(self.constraintIDs):
				# Only use this kinetic limit if it's enabled
				if self.activeConstraints[index]:
					# Make sure to never set negative maximum rates
					assert (self.allConstraintsLimits[index] >= 0 and self.allConstraintsLimits[index] != np.nan)

					# Ensure that this reaction hasn't already been constrained more than this yet
					if self.constraintToReactionDict[constraintID] in currentRateLimits and currentRateLimits[self.constraintToReactionDict[constraintID]] < self.allConstraintsLimits[index]*MAX_FLUX_COEFF:
						# This rate has already been constrained more than this constraint, so skip it
						continue

					# Set the max reaction rate for this reaction
					self.fba.maxReactionFluxIs(self.constraintToReactionDict[constraintID], self.allConstraintsLimits[index]*self.max_flux_coefficient, raiseForReversible = False)
					# Set the minimum reaction rate for this reaction
					self.fba.minReactionFluxIs(self.constraintToReactionDict[constraintID], self.allConstraintsLimits[index]*self.min_flux_coefficient, raiseForReversible = False)
					
					# Record what constraint was just applied to this reaction
					currentRateLimits[self.constraintToReactionDict[constraintID]] = self.allConstraintsLimits[index]*MAX_FLUX_COEFF

				else:
					self.fba.maxReactionFluxIs(self.constraintToReactionDict[constraintID], defaultRate, raiseForReversible = False)
					

		deltaMetabolites = (1 / countsToMolar) * (COUNTS_UNITS / VOLUME_UNITS * self.fba.outputMoleculeLevelsChange())

		metaboliteCountsFinal = np.fmax(stochasticRound(
			self.randomState,
			metaboliteCountsInit + deltaMetabolites.asNumber()
			), 0).astype(np.int64)

		self.metabolites.countsIs(metaboliteCountsFinal)

		exFluxes = ((COUNTS_UNITS / VOLUME_UNITS) * self.fba.externalExchangeFluxes() / coefficient).asNumber(units.mmol / units.g / units.h)

		# TODO: report as reactions (#) per second & store volume elsewhere
		self.writeToListener("FBAResults", "reactionFluxes",
			self.fba.reactionFluxes() / self.timeStepSec())
		self.writeToListener("FBAResults", "externalExchangeFluxes",
			exFluxes)
		# self.writeToListener("FBAResults", "objectiveValue", # TODO
		# 	self.fba.objectiveValue() / deltaMetabolites.size) # divide to normalize by number of metabolites
		self.writeToListener("FBAResults", "outputFluxes",
			self.fba.outputMoleculeLevelsChange() / self.timeStepSec())

		self.writeToListener("FBAResults", "outputFluxes",
			self.fba.outputMoleculeLevelsChange() / self.timeStepSec())

		self.writeToListener("EnzymeKinetics", "reactionRates",
			self.reactionRates)

		self.writeToListener("EnzymeKinetics", "allConstraintsLimits",
			self.allConstraintsLimits)

		self.writeToListener("EnzymeKinetics", "metaboliteCountsInit",
			metaboliteCountsInit)

		self.writeToListener("EnzymeKinetics", "metaboliteCountsFinal",
			metaboliteCountsFinal)

		self.writeToListener("EnzymeKinetics", "enzymeCountsInit",
			enzymeCountsInit)

		self.writeToListener("EnzymeKinetics", "metaboliteConcentrations",
			metaboliteConcentrations.asNumber(COUNTS_UNITS / VOLUME_UNITS))

		self.writeToListener("EnzymeKinetics", "countsToMolar",
			countsToMolar.asNumber(COUNTS_UNITS / VOLUME_UNITS))

		self.writeToListener("EnzymeKinetics", "counts_units",
			str(COUNTS_UNITS))

		self.writeToListener("EnzymeKinetics", "mass_units",
			str(MASS_UNITS))

		self.writeToListener("EnzymeKinetics", "volume_units",
			str(VOLUME_UNITS))






		# TODO
		# NOTE: the calculation for the objective components doesn't yet have
		# an interface, since it will vary in calculation and shape for every
		# objective type

		# objectiveComponents_raw = (np.array(self.fba._f).flatten() * self.fba._solutionFluxes)[self.fba._objIndexes]
		# objectiveComponents = objectiveComponents_raw[::2] + objectiveComponents_raw[1::2]

		# self.writeToListener("FBAResults", "objectiveComponents",
		# 	objectiveComponents
		# 	)

		# TODO:
		# - which media exchanges/reactions are limiting, if any
		# - objective details (value, component values)<|MERGE_RESOLUTION|>--- conflicted
+++ resolved
@@ -34,11 +34,9 @@
 COUNTS_UNITS = units.dmol
 VOLUME_UNITS = units.L
 MASS_UNITS = units.g
-<<<<<<< HEAD
 TIME_UNITS = units.s
-=======
+
 SECRETION_PENALTY_COEFF = 1e-5
->>>>>>> 081efc41
 
 USE_RATELIMITS = False # Enable/disable kinetic rate limits in the model
 
