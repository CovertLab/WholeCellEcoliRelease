--- conflicted
+++ resolved
@@ -34,10 +34,7 @@
 	# Constructor
 	def __init__(self):
 		# Parameters
-<<<<<<< HEAD
 		self.maxRibosomeElongationRate = None
-=======
->>>>>>> 72d1b8ed
 		self.proteinLengths = None
 		self.proteinSequences = None
 		self.h2oWeight = None
@@ -62,7 +59,6 @@
 	def initialize(self, sim, sim_data):
 		super(PolypeptideElongation, self).initialize(sim, sim_data)
 
-<<<<<<< HEAD
 		# Load parameters
 
 		self.maxRibosomeElongationRate = sim_data.constants.ribosomeElongationRate.asNumber(units.aa / units.s) * self.timeStepSec
@@ -70,11 +66,6 @@
 
 		self.nAvogadro = sim_data.constants.nAvogadro
 		self.cellDensity = sim_data.constants.cellDensity
-=======
-		# self.aa_trna_groups = sim_data.aa_trna_groups
-		# self.aa_synthetase_groups = sim_data.aa_synthetase_groups
-		# self.synthetase_turnover = sim_data.trna_synthetase_rates.asNumber(units.aa/units.s)
->>>>>>> 72d1b8ed
 
 		enzIds = ["RRLA-RRNA[c]", "RRSA-RRNA[c]", "RRFA-RRNA[c]"]
 
@@ -90,7 +81,6 @@
 
 		self.gtpPerElongation = sim_data.constants.gtpPerTranslation
 
-<<<<<<< HEAD
 		self.rnaSynthProb = sim_data.process.transcription.rnaData["synthProb"]
 		self.is_rrn = sim_data.process.transcription.rnaData['isRRna']
 
@@ -100,9 +90,6 @@
 		total_aa_concentration = units.sum(aaConcentrations)
 		self.saturation_km = sim_data.synthetase_km_scale * total_aa_concentration
 		##########
-=======
-		self.ribosomeElngRate = float(sim_data.growthRateParameters.ribosomeElongationRate.asNumber(units.aa / units.s))
->>>>>>> 72d1b8ed
 
 		# Views
 
@@ -146,11 +133,7 @@
 			self.proteinSequences,
 			proteinIndexes,
 			peptideLengths,
-<<<<<<< HEAD
-			self.maxRibosomeElongationRate
-=======
 			self._elngRate()
->>>>>>> 72d1b8ed
 			)
 
 		sequenceHasAA = (sequences != PAD_VALUE)
@@ -221,11 +204,7 @@
 			self.proteinSequences,
 			proteinIndexes,
 			peptideLengths,
-<<<<<<< HEAD
-			self.maxRibosomeElongationRate
-=======
 			self._elngRate()
->>>>>>> 72d1b8ed
 			)
 
 		# Calculate elongation resource capacity
@@ -329,11 +308,7 @@
 		# Report stalling information
 
 		expectedElongations = np.fmin(
-<<<<<<< HEAD
-			self.maxRibosomeElongationRate,
-=======
 			self._elngRate(),
->>>>>>> 72d1b8ed
 			terminalLengths - peptideLengths
 			)
 
@@ -352,10 +327,9 @@
 		self.writeToListener("RibosomeData", "didTerminate", didTerminate.sum())
 		self.writeToListener("RibosomeData", "terminationLoss", (terminalLengths - peptideLengths)[didTerminate].sum())
 
-<<<<<<< HEAD
 	def calculateRrnInitRate(self, rrn_count, elngRate):
 		return rrn_count * 151.595 * np.exp(0.038*-0.298 * (self.maxRibosomeElongationRate - elngRate))
-=======
+
 	def isTimeStepShortEnough(self, inputTimeStep, timeStepSafetyFraction):
 		"""
 		Assumes GTP is the readout for failed translation with respect to the timestep.
@@ -372,7 +346,7 @@
 				return False
 
 		dt = inputTimeStep * timeStepSafetyFraction
-		gtpExpectedUsage = activeRibosomes * self.ribosomeElngRate * self.gtpPerElongation * dt
+		gtpExpectedUsage = activeRibosomes * self.maxRibosomeElongationRate * self.gtpPerElongation * dt
 
 		if gtpExpectedUsage < self.gtpAvailable:
 			return True
@@ -394,5 +368,4 @@
 			return True
 
 	def _elngRate(self):
-		return int(round(self.ribosomeElngRate * self.timeStepSec()))
->>>>>>> 72d1b8ed
+		return int(round(self.maxRibosomeElongationRate * self.timeStepSec()))