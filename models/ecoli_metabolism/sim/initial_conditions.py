
from __future__ import division

from itertools import izip

import numpy as np

from wholecell.containers.bulk_objects_container import BulkObjectsContainer
from reconstruction.ecoli.fitter import countsFromMassAndExpression
from reconstruction.ecoli.fitter import normalize
from wholecell.utils import units

def calcInitialConditions(sim, kb):
	randomState = sim.randomState

	timeStep = sim.timeStepSec() # This is a poor solution but will suffice for now

	bulkMolCntr = sim.states['BulkMolecules'].container

	# Set up states
	initializeBulkMolecules(bulkMolCntr, kb, randomState, timeStep)


def initializeBulkMolecules(bulkMolCntr, kb, randomState, timeStep):

	# Initialize protein
	initializeProtein(bulkMolCntr, kb, randomState, timeStep)

	# Initialize RNA
	initializeRNA(bulkMolCntr, kb, randomState, timeStep)

	# Initialize DNA
	initializeDNA(bulkMolCntr, kb, randomState, timeStep)

	# Set other biomass components
	initializeBulkComponents(bulkMolCntr, kb, randomState, timeStep)


def initializeProtein(bulkMolCntr, kb, randomState, timeStep):
	# TODO: move duplicate logic to the KB

	polymerizedIDs = [id_ + "[c]" for id_ in kb.polymerizedAA_IDs]

	## Find the average protein composition

	synthProbUnnormed = kb.rnaExpression["expression"].magnitude[kb.rnaIndexToMonomerMapping]

	synthProb = synthProbUnnormed / synthProbUnnormed.sum()
	compositionAll = kb.monomerData["aaCounts"].magnitude

	# TODO: better model the variance of this distribution

	compositionUnnormed = np.dot(compositionAll.T, synthProb)

	monomerComposition = compositionUnnormed / compositionUnnormed.sum()

	## Find the average total transcription rate with respect to cell age

	initialDryMass = kb.avgCellDryMassInit.to("fg").magnitude

	proteinMassFraction = kb.cellDryMassComposition[
		kb.cellDryMassComposition["doublingTime"].to("min").magnitude == 60.0
		]["proteinMassFraction"]

	initialProteinMass = initialDryMass * proteinMassFraction

	monomerMWs = kb.translationMonomerWeights

	initialMonomerCounts = np.int64(
		initialProteinMass * monomerComposition / monomerMWs
		)
	
	bulkMolCntr.countsIs(
		initialMonomerCounts,
		polymerizedIDs
		)


def initializeRNA(bulkMolCntr, kb, randomState, timeStep):
	# TODO: move duplicate logic to the KB

	polymerizedIDs = [id_ + "[c]" for id_ in kb.polymerizedNT_IDs]

	## Find the average RNA composition

	synthProb = kb.rnaData["synthProb"].magnitude
	compositionAll = kb.rnaData["countsACGU"].magnitude

	# TODO: better model the variance of this distribution

	compositionUnnormed = np.dot(compositionAll.T, synthProb)

	monomerComposition = compositionUnnormed / compositionUnnormed.sum()

	## Find the average total transcription rate with respect to cell age

	initialDryMass = kb.avgCellDryMassInit.to("fg").magnitude

	rnaMassFraction = kb.cellDryMassComposition[
		kb.cellDryMassComposition["doublingTime"].to("min").magnitude == 60.0
		]["rnaMassFraction"]

	initialRnaMass = initialDryMass * rnaMassFraction

	monomerMWs = kb.transcriptionMonomerWeights

	initialMonomerCounts = np.int64(
		initialRnaMass * monomerComposition / monomerMWs
		)
	
	bulkMolCntr.countsIs(
		initialMonomerCounts,
		polymerizedIDs
		)


def initializeDNA(bulkMolCntr, kb, randomState, timeStep):
	# TODO: move duplicate logic to the KB
	
	polymerizedIDs = [id_ + "[c]" for id_ in kb.polymerizedDNT_IDs]

	bulkMolCntr.countsIs(
		[
			kb.genomeSeq.count("A") + kb.genomeSeq.count("T"),
			kb.genomeSeq.count("C") + kb.genomeSeq.count("G"),
			kb.genomeSeq.count("G") + kb.genomeSeq.count("C"),
			kb.genomeSeq.count("T") + kb.genomeSeq.count("A")
		],
		polymerizedIDs
		)


def initializeBulkComponents(bulkMolCntr, kb, randomState, timeStep):

	massFractions = kb.cellDryMassComposition[
		kb.cellDryMassComposition["doublingTime"].asUnit(units.min).asNumber() == 60.0
		].fullArray()

<<<<<<< HEAD
	initDryMass = kb.avgCellDryMassInit.asUnit(units.g).asNumber()
	cellMass = (
		kb.avgCellDryMassInit.asUnit(units.g).asNumber()
		# + kb.avgCellWaterMassInit.asNumber()
		)
=======
	initDryMass = kb.avgCellDryMassInit.to("DCW_gram").magnitude
>>>>>>> 00026f1e

	poolIds = kb.metabolitePoolIDs[:]

	mass = initDryMass
	mass -= massFractions["glycogenMassFraction"] * initDryMass
	mass -= massFractions["mureinMassFraction"] * initDryMass
	mass -= massFractions["lpsMassFraction"] * initDryMass
	mass -= massFractions["lipidMassFraction"] * initDryMass
	mass -= massFractions["inorganicIonMassFraction"] * initDryMass
	mass -= massFractions["solublePoolMassFraction"] * initDryMass

	# We have to remove things with zero concentration because taking the inverse of zero isn't so nice.
	poolIds = [x for idx, x in enumerate(kb.metabolitePoolIDs) if kb.metabolitePoolConcentrations.asNumber()[idx] > 0]
	poolConcentrations = np.array([x for x in kb.metabolitePoolConcentrations.asNumber() if x > 0])

<<<<<<< HEAD
	cellVolume = cellMass / kb.cellDensity
	cellDensity = kb.cellDensity.asUnit(units.g / units.L).asNumber()
	mws = kb.getMass(poolIds).asUnit(units.g / units.mol).asNumber()
=======
	cellDensity = kb.cellDensity.to("g / L").magnitude
	mws = kb.getMass(poolIds).to("g / mol").magnitude
>>>>>>> 00026f1e
	concentrations = poolConcentrations.copy()

	diag = cellDensity / (mws * concentrations) - 1
	A = -1 * np.ones((diag.size, diag.size))
	A[np.diag_indices(diag.size)] = diag
	b = mass * np.ones(diag.size)

	massesToAdd = np.linalg.solve(A, b)
	countsToAdd = massesToAdd / mws * kb.nAvogadro.asUnit(1 / units.mol).asNumber()

	V = (mass + massesToAdd.sum()) / cellDensity

	assert np.allclose(countsToAdd / kb.nAvogadro.asNumber() / V, poolConcentrations)

	bulkMolCntr.countsIs(
		countsToAdd,
		poolIds
<<<<<<< HEAD
		)

	# Hoping to remove the need for this code...

	# subunits = bulkMolCntr.countsView(["RRLA-RRNA[c]", "RRSA-RRNA[c]", "RRFA-RRNA[c]"])
	# subunitStoich = np.array([1, 1, 1])
	# activeRibosomeMax = (subunits.counts() // subunitStoich).min()
	# elngRate = kb.ribosomeElongationRate.to('amino_acid / s').asNumber()
	# T_d = kb.cellCycleLen.to("s").asNumber()
	# dt = kb.timeStep.to("s").asNumber()

	# activeRibosomesLastTimeStep = activeRibosomeMax * np.exp( np.log(2) / T_d * (T_d - dt)) / 2
	# gtpsHydrolyzedLastTimeStep = activeRibosomesLastTimeStep * elngRate * kb.gtpPerTranslation

	# bulkMolCntr.countsInc(
	# 	gtpsHydrolyzedLastTimeStep,
	# 	["GDP[c]"]
	# 	)
=======
		)
>>>>>>> 00026f1e
<|MERGE_RESOLUTION|>--- conflicted
+++ resolved
@@ -136,15 +136,7 @@
 		kb.cellDryMassComposition["doublingTime"].asUnit(units.min).asNumber() == 60.0
 		].fullArray()
 
-<<<<<<< HEAD
 	initDryMass = kb.avgCellDryMassInit.asUnit(units.g).asNumber()
-	cellMass = (
-		kb.avgCellDryMassInit.asUnit(units.g).asNumber()
-		# + kb.avgCellWaterMassInit.asNumber()
-		)
-=======
-	initDryMass = kb.avgCellDryMassInit.to("DCW_gram").magnitude
->>>>>>> 00026f1e
 
 	poolIds = kb.metabolitePoolIDs[:]
 
@@ -160,14 +152,8 @@
 	poolIds = [x for idx, x in enumerate(kb.metabolitePoolIDs) if kb.metabolitePoolConcentrations.asNumber()[idx] > 0]
 	poolConcentrations = np.array([x for x in kb.metabolitePoolConcentrations.asNumber() if x > 0])
 
-<<<<<<< HEAD
-	cellVolume = cellMass / kb.cellDensity
 	cellDensity = kb.cellDensity.asUnit(units.g / units.L).asNumber()
 	mws = kb.getMass(poolIds).asUnit(units.g / units.mol).asNumber()
-=======
-	cellDensity = kb.cellDensity.to("g / L").magnitude
-	mws = kb.getMass(poolIds).to("g / mol").magnitude
->>>>>>> 00026f1e
 	concentrations = poolConcentrations.copy()
 
 	diag = cellDensity / (mws * concentrations) - 1
@@ -185,25 +171,4 @@
 	bulkMolCntr.countsIs(
 		countsToAdd,
 		poolIds
-<<<<<<< HEAD
-		)
-
-	# Hoping to remove the need for this code...
-
-	# subunits = bulkMolCntr.countsView(["RRLA-RRNA[c]", "RRSA-RRNA[c]", "RRFA-RRNA[c]"])
-	# subunitStoich = np.array([1, 1, 1])
-	# activeRibosomeMax = (subunits.counts() // subunitStoich).min()
-	# elngRate = kb.ribosomeElongationRate.to('amino_acid / s').asNumber()
-	# T_d = kb.cellCycleLen.to("s").asNumber()
-	# dt = kb.timeStep.to("s").asNumber()
-
-	# activeRibosomesLastTimeStep = activeRibosomeMax * np.exp( np.log(2) / T_d * (T_d - dt)) / 2
-	# gtpsHydrolyzedLastTimeStep = activeRibosomesLastTimeStep * elngRate * kb.gtpPerTranslation
-
-	# bulkMolCntr.countsInc(
-	# 	gtpsHydrolyzedLastTimeStep,
-	# 	["GDP[c]"]
-	# 	)
-=======
-		)
->>>>>>> 00026f1e
+		)