#!/usr/bin/env python

"""
UnitStructArray

Wraps Numpy struct arrays using Pint units. Will assure that correct units are
being used while loading constants.

@author: Nick Ruggero
@organization: Covert Lab, Department of Bioengineering, Stanford University
@date: Created 4/31/2014
"""

from unit_registration import Q_
import numpy as np


# TODO: Write test!
class UnitStructArray(object):
	"""UnitStructArray"""

	def __init__(self, struct_array, units):
		self._validate(struct_array, units)

		self.struct_array = struct_array
		self.units = units

	def _validate(self, struct_array, units):
		s = ''
		if type(struct_array) != np.ndarray:
			s += 'UnitStructArray must be initalized with a numpy array!\n'
		elif type(units) != dict:
			s += 'UnitStructArray must be initalized with a dict storing units!\n'
		elif set([x[0] for x in struct_array.dtype.descr]) != set(units.keys()):
			s += 'Struct array fields do not match unit fields!\n'
		if len(s):
			raise Exception, s

	def _field(self, fieldname):
		if self.units[fieldname] == None:
			return self.struct_array[fieldname]
		else:
			return Q_(self.struct_array[fieldname], self.units[fieldname])

	def fullArray(self):
		return self.struct_array

	def fullUnits(self):
		return self.units

	def __getitem__(self, key):
		if type(key) == slice:
			return UnitStructArray(self.struct_array[key], self.units)
		elif type(key) == np.ndarray or type(key) == list:
			return UnitStructArray(self.struct_array[key], self.units)
		else:
			return self._field(key)

	def __setitem__(self, key, value):
		if type(value) == Q_:
<<<<<<< HEAD
			if self.units[key] != value.units:
=======
			# NOTE: This is a bit of a hack but there is no clean way to create
			# a pint UnitContainer that I can find.
			if Q_(0, self.units[key]).units != value.units:
>>>>>>> 53fc4233
				raise Exception, 'Units do not match!\n'
			self.struct_array[key] = value.magnitude
			self.units[key] = value.units
		elif type(value) == list or type(value) == np.ndarray:
			if self.units[key] != None:
				raise Exception, 'Units do not match! Quantity has units your input does not!\n'
			self.struct_array[key] = value
			self.units[key] = None
		else:
			raise Exception, 'Cant assign data-type other than pint Quantitiy or list/numpy array!\n'

	def __len__(self):
		return len(self.struct_array)

	def __repr__(self):
		return 'STRUCTURED ARRAY:\n{}\nUNITS:\n{}'.format(self.struct_array.__repr__(), self.units)

	def __eq__(self, other):
		if type(other) != type(self):
			return False
		elif not all(self.struct_array == other.struct_array):
			return False
		elif self.units != other.units:
			return False
		else:
			return True

	def __ne__(self, other):
		return not self.__eq__(other)<|MERGE_RESOLUTION|>--- conflicted
+++ resolved
@@ -58,13 +58,9 @@
 
 	def __setitem__(self, key, value):
 		if type(value) == Q_:
-<<<<<<< HEAD
-			if self.units[key] != value.units:
-=======
 			# NOTE: This is a bit of a hack but there is no clean way to create
 			# a pint UnitContainer that I can find.
 			if Q_(0, self.units[key]).units != value.units:
->>>>>>> 53fc4233
 				raise Exception, 'Units do not match!\n'
 			self.struct_array[key] = value.magnitude
 			self.units[key] = value.units
