--- conflicted
+++ resolved
@@ -959,13 +959,8 @@
 
 
 	def _buildBulkMolecules(self):
-<<<<<<< HEAD
 		size = len(self._metabolites)*len(self._compartmentList) + len(self._rnas) + len(self._proteins) + len(self._genes)
 		self.bulkMolecules = numpy.zeros(size,
-=======
-		size = len(self._metabolites)*len(self._compartmentList) + len(self._rnas) + len(self._proteins)
-		bulkMolecules = numpy.zeros(size,
->>>>>>> 29d8b56b
 			dtype = [("moleculeId", 		"a50"),
 					('compartment',			"a1"),
 					("mass",				"float64"),
@@ -1029,16 +1024,9 @@
 			"isProteinMonomer"	:	None,
 			"isModified"		:	None,
 			'isWater'			:	None,
-<<<<<<< HEAD
 			'isComplex'			:	None,
 			'isGene'			:	None}
 		self.bulkMolecules = UnitStructArray(self.bulkMolecules, units)
-=======
-			'isComplex'			:	None
-			}
-
-		self.bulkMolecules = UnitStructArray(bulkMolecules, units)
->>>>>>> 29d8b56b
 
 	def _buildGeneData(self):
 		self.geneData = numpy.zeros(len(self._genes),
