#!/usr/bin/env python

"""
KnowledgeBase for Ecoli

Whole-cell knowledge base ecoli

@author: Sajia Akhter
@organization: Covert Lab, Department of Bioengineering, Stanford University
@date: Created 04/04/2014
@author: Nick Ruggero
@organization: Covert Lab, Department of Bioengineering, Stanford University
@date: Created 03/14/2014
"""
from __future__ import division
import numpy # TODO: change to import numpy as np
import collections

import os
import sys
import itertools

# Set Django environmental variable
os.environ['DJANGO_SETTINGS_MODULE'] = 'ecoliwholecellkb_project.ecoliwholecellkb.settings'

import wholecell.utils.config
sys.path.append(str(os.path.expanduser(wholecell.utils.config.KNOWLEDGEBASE_PACKAGE_DIR)))
import ecoliwholecellkb_project.ecoliwholecellkb.settings

from ecoliwholecellkb_project.public.models import (Gene, Molecule, Location,
Comment, ProteinMonomers, Rna, Metabolite, ProteinComplex, ProteinComplexModified,
ProteinMonomerModified, RnaModified, RelationStoichiometry,
ProteinComplexReactionRelation,ProteinComplexModifiedReaction,
ProteinComplexModReactionRelation, ProteinComplexModReactionEnzyme,
ProteinMonomerModifiedReaction, ProteinMonomerModReactionEnzyme,
ProteinMonomerModReactionRelation, RnaModifiedReaction, RnaModReactionEnzyme,
RnaModifiedReactionRelation, MetaboliteReaction, MetaboliteReactionEnzyme,
MetaboliteReactionRelation, MetaboliteBiomass, MetaboliteEquivalentEnzyme,
Chromosome, GeneSplices, GeneAbsolutentPosition, EntryPositiveFloatData, GeneType,
Parameter, Constant)

# Import Biopython for sequence handling
import Bio
import Bio.Seq

import warnings
warnings.simplefilter("ignore", Bio.BiopythonWarning)

# Load units data from Pint
from units.unit_struct_array import UnitStructArray
from units.unit_registration import Q_


AMINO_ACID_1_TO_3_ORDERED = collections.OrderedDict(( # TOKB
	("A", "ALA-L[c]"), ("R", "ARG-L[c]"), ("N", "ASN-L[c]"), ("D", "ASP-L[c]"),
	("C", "CYS-L[c]"), ("E", "GLU-L[c]"), ("Q", "GLN-L[c]"), ("G", "GLY[c]"),
	("H", "HIS-L[c]"), ("I", "ILE-L[c]"), ("L", "LEU-L[c]"), ("K", "LYS-L[c]"),
	("M", "MET-L[c]"), ("F", "PHE-L[c]"), ("P", "PRO-L[c]"), ("S", "SER-L[c]"),
	("T", "THR-L[c]"), ("W", "TRP-L[c]"), ("Y", "TYR-L[c]"), ("U", "SEC-L[c]"),
	("V", "VAL-L[c]")
	))


AMINO_ACID_WEIGHTS = { # TOKB
	"A": 89.09, "C": 121.16, "D": 133.10, "E": 147.13, "F": 165.19,
	"G": 75.07, "H": 155.16, "I": 131.18, "K": 146.19, "L": 131.18,
	"M": 149.21, "N": 132.12, "P": 115.13, "Q": 146.15, "R": 174.20,
	"S": 105.09, "T": 119.12, "U": 168.05, "V": 117.15, "W": 204.23,
	"Y": 181.19
	}


class KnowledgeBaseEcoli(object):
	""" KnowledgeBaseEcoli """


	def __init__(self):

		# Cache attribute names so we can delete those made by the _load* methods
		defaultAttrs = set(dir(self))

		# Parse data out of database
		self._defineConstants()

		self._loadProducts() # ADDED: for accessing info from other table 
		self._loadComments() # ADDED: for accessing info from other table 
		self._loadCompartments()
		self._loadMetabolites()
		self._loadGenome()
		self._loadGenes()
		self._loadRnas()
		self._loadProteinMonomers() #not dome
		self._createModifiedForms()
		self._loadRelationStoichiometry() # ADDED: for accessing info from other table 
		self._loadComplexes() 
		self._loadReactions()

		## Keep separate
		self._loadBiomassFractions() # Build hacked constants - need to add these to SQL database still
		self._loadConstants()
		self._loadParameters()
		self._loadHacked() 		# Build hacked constants - need to add these to the SQL database still
		self._loadComputeParameters()

		# Record loaded attributes
		loadedAttrs = set(dir(self)) - defaultAttrs

		# Create data structures for simulation
		self._buildSequence()
		self._buildCompartments()
		self._buildBulkMolecules()
		self._buildBulkChromosome()
		self._buildGeneData()
		self._buildUniqueMolecules()
		self._buildBiomass()
		self._buildRnaData()
		self._buildMonomerData()
		self._buildRnaIndexToMonomerMapping()
		self._buildMonomerIndexToRnaMapping()
		self._buildConstants()
		self._buildParameters()
		self._buildRnaExpression()
		self._buildBiomassFractions()
		self._buildTranscription()
		self._buildTranslation()

		# TODO: enable these and rewrite them as sparse matrix definitions (coordinate:value pairs)
		# self._buildComplexationMatrix()
		# self._buildMetabolism()

		# Build dependent calculations
		#self._calculateDependentCompartments()

		# Delete the loaded data
		for attrName in loadedAttrs:
			delattr(self, attrName)


	def _loadHacked(self):
		# New parameters
		self._parameterData['cellWaterMassFraction'] = Q_(0.7, 'water_g / cell_g')
		self._parameterData['cellDryMassFraction'] = Q_(0.3, 'DCW_g / cell_g')
		self._parameterData['dnaPolymeraseElongationRate'] = Q_(750, 'nucleotide / s')
		self._parameterData['oriCCenter'] = Q_(3923882, 'nucleotide')


	def _defineConstants(self):
		self._aaWeights = collections.OrderedDict()

		for singleLetterName in AMINO_ACID_1_TO_3_ORDERED.viewkeys():
			self._aaWeights[singleLetterName] = AMINO_ACID_WEIGHTS[singleLetterName]

		self._waterWeight = Q_(18.02, 'g / mol')
		self._aaWeightsNoWater = collections.OrderedDict([
			(key, self._aaWeights[key] - self._waterWeight.magnitude) for key in self._aaWeights
			])

		# Borrowed from BioPython and modified to be at pH 7.2
		self._ntWeights = collections.OrderedDict({ 
			"A": 345.20,
			"C": 321.18,
			"G": 361.20,
			"U": 322.17,
			})


	def _loadProducts(self):
		# Check database access
		self._checkDatabaseAccess(Molecule)

		# Load products
		all_molecules = Molecule.objects.all()

		self._allProducts 	= dict([(i.id, i.product) for i in all_molecules])

		#ADDED for thisType in loadRelationStoichiometry 
		#updated in RNA, monomer, complex, Metabolite, modifiedForm
		self._allProductType	= dict([(i.product, '') for i in all_molecules])


	def _loadComments(self):		
		# Check database access
		self._checkDatabaseAccess(Comment)

		# Load comments
		all_comments = Comment.objects.all()

		self._allComments = dict([(i.id, i.comment_str) for i in all_comments])


	def _loadCompartments(self):
		# Check database access
		self._checkDatabaseAccess(Location)

		# Load data from Django
		all_locations = Location.objects.all()

		self._compartmentList = []
		self._compIdToAbbrev = {}
		self._dbLocationId = {} # ADDED: for accessing info from other table 

		# Load data 
		for i in all_locations:			
			c = {"id": i.location_id, "abbrev": i.abbreviation}

			self._compartmentList.append(c)
			self._compIdToAbbrev[c["id"]] = c["abbrev"]

			self._dbLocationId[i.id] = c["abbrev"]	


	def _loadMetabolites(self):
		self._metabolites = []
		
		#biomass		
		biomass = {}
		all_biomass = MetaboliteBiomass.objects.all()	
		if len(all_biomass) <=0:
			raise Exception, "Database Access Error: Cannot access public_MetaboliteBiomass table"
		
		for i in all_biomass:
			temp = {
					"mmol/gDCW":float(i.biomass_concentration),
					"location": self._dbLocationId[i.biomass_location_fk_id]
			}
			if i.metabolite_id_fk_id not in biomass:
				biomass[i.metabolite_id_fk_id] = {'core' : [], 'wildtype' : []}
		
			if i.is_core:
				biomass[i.metabolite_id_fk_id]['core'].append(temp)
			if i.is_wildtype:
				biomass[i.metabolite_id_fk_id]['wildtype'].append(temp)

		#equivalent enz		
		equ_enz = {}
		all_equ_enz = MetaboliteEquivalentEnzyme.objects.all()	
		if len(all_equ_enz) <=0:
			raise Exception, "Database Access Error: Cannot access public_MetaboliteEquivalentEnzyme table"

		for i in all_equ_enz:
			temp = {
					'id' : self._allProducts[i.equivalent_enzyme_id_fk_id], 
					'location' : self._dbLocationId[i.location_fk_id]
			}
			if i.metabolite_id_fk_id not in equ_enz:
				equ_enz[i.metabolite_id_fk_id] = []

			equ_enz[i.metabolite_id_fk_id].append(temp)			

			
		#metabolite
		all_metabolites = Metabolite.objects.all()		
		if len(all_metabolites) <=0:
			raise Exception, "Database Access Error: Cannot access public_Metabolite table"

		for i in all_metabolites:
			
			m = {
					"id": self._allProducts[i.metabolite_id_id].upper(),
					"name": i.name,
					"feistFormula": i.feist_formula,
					"formula7.2": i.ph_formula,
					"charge7.2": int(i.ph_charge),
					"mw7.2": float(i.ph_weight),
					"mediaConc": float(i.media_concentration),
					"biomassInfo": {'core' : [], 'wildtype' : []},
					"maxExchange": float(i.maximum_exchange_rate),
					"fakeMet": i.fake_metabolite,
					"equivEnzIds": [],
					"comments": self._allComments[i.comment_fk_id]
				}
			
			if i.has_biomass:
				m["biomassInfo"] = biomass[i.id]

			if i.has_equivalent_enzyme:
				m["equivEnzIds"] = equ_enz[i.id]		
			
			self._metabolites.append(m)
			self._allProductType[self._allProducts[i.metabolite_id_id]] = 'metabolite' #added


	def _loadBiomassFractions(self):

		doublingTime = [100, 60, 40, 30, 24]

		self._cellDryMassCompositionData = numpy.zeros(len(doublingTime),
			dtype = [('doublingTime',				'float64'),
					('proteinMassFraction',			'float64'),
					('rnaMassFraction',				'float64'),
					('dnaMassFraction',				'float64'),
					('lipidMassFraction',			'float64'),
					('lpsMassFraction',				'float64'),
					('mureinMassFraction',			'float64'),
					('glycogenMassFraction',		'float64'),
					('solublePoolMassFraction',		'float64'),
					('inorganicIonMassFraction',	'float64')])

		self._cellDryMassCompositionData['doublingTime'] = doublingTime
		self._cellDryMassCompositionData['proteinMassFraction'] = [0.6756756757,
		0.6046511628, 0.5404157044, 0.5304212168, 0.5202312139]
		self._cellDryMassCompositionData['rnaMassFraction'] = [0.1351351351,
		0.1511627907, 0.1778290993, 0.2059282371, 0.2439306358]
		self._cellDryMassCompositionData['dnaMassFraction'] = [0.0513513514,
		0.0348837209, 0.0260969977, 0.0224648986, 0.0211560694]
		self._cellDryMassCompositionData['lipidMassFraction'] = [0.0655363953,
		0.0995149094, 0.1215552785, 0.1146741575, 0.1020727685]
		self._cellDryMassCompositionData['lpsMassFraction'] = [0.0239595424,
		0.0363817948, 0.0444395642, 0.0419238855, 0.0373169261]
		self._cellDryMassCompositionData['mureinMassFraction'] = [0.0176173106,
		0.0267513197, 0.0326761501, 0.0308263864, 0.0274389163]
		self._cellDryMassCompositionData['glycogenMassFraction'] = [0.0176173106,
		0.0267513197, 0.0326761501, 0.0308263864, 0.0274389163]
		self._cellDryMassCompositionData['solublePoolMassFraction'] = [0.0060603548,
		0.009202454, 0.0112405956, 0.0106042769, 0.0094389872]
		self._cellDryMassCompositionData['inorganicIonMassFraction'] = [0.0070469242,
		0.0107005279, 0.0130704601, 0.0123305546, 0.0109755665]

		## Lipids
		lipidIds = ['pe160[c]','pe160[p]','pe161[c]','pe161[p]','pe181[c]',
		'pe181[p]','pg160[c]','pg160[p]','pg161[c]','pg161[p]','pg181[c]',
		'pg181[p]','clpn160[p]','clpn161[p]','clpn181[p]']
		fracOfLipidMass = [0.0920103159, 0.2365979553, 0.0711465906, 0.1829483758,
		 0.0396601262, 0.1019831816, 0.0443064600, 0.0379769658, 0.0342681284,
		  0.0293726815, 0.0190423107, 0.0163219806, 0.0427979361, 0.0330887203,
		   0.0184782712]
		
		lipidIds = [x[:-3].upper() + x[-3:] for x in lipidIds]
		if abs(sum(fracOfLipidMass) - 1.0) > 1e-5:
			raise Exception, 'Fractions do not sum to one!\n'

		self._cellLipidFractionData = numpy.zeros(len(lipidIds),
			dtype = [('metaboliteId', 'a50'), ('massFraction', 'float64')])
		self._cellLipidFractionData['metaboliteId'] = lipidIds
		self._cellLipidFractionData['massFraction'] = fracOfLipidMass

		## LPS
		lpsIds = ['colipa[e]']
		fracOfLPSMass = [1.]

		lpsIds = [x[:-3].upper() + x[-3:] for x in lpsIds]
		if abs(sum(fracOfLPSMass) - 1.0) > 1e-5:
			raise Exception, 'Fractions do not sum to one!\n'

		self._cellLPSFractionData = numpy.zeros(len(lpsIds), 
			dtype = [('metaboliteId', 'a50'), ('massFraction', 'float64')])
		self._cellLPSFractionData['metaboliteId'] = lpsIds
		self._cellLPSFractionData['massFraction'] = fracOfLPSMass

		# Murein
		mureinIds = ['murein4p4p[p]','murein3p3p[p]','murein4px4p[p]',
		'murein3px4p[p]','murein4px4px4p[p]']
		fracOfMureinMass = [0.3959811811, 0.0913460423, 0.397005066,
		0.0423905921, 0.0732771184]

		mureinIds = [x[:-3].upper() + x[-3:] for x in mureinIds]
		if abs(sum(fracOfMureinMass) - 1.0) > 1e-5:
			raise Exception, 'Fractions do not sum to one!\n'

		self._cellMureinFractionData = numpy.zeros(len(mureinIds),
			dtype = [('metaboliteId', 'a50'), ('massFraction', 'float64')])
		self._cellMureinFractionData['metaboliteId'] = mureinIds
		self._cellMureinFractionData['massFraction'] = fracOfMureinMass

		# Glycogen
		glycogenIds = ['glycogen[c]']
		fracOfGlycogenMass = [1.]

		glycogenIds = [x[:-3].upper() + x[-3:] for x in glycogenIds]
		if abs(sum(fracOfGlycogenMass) - 1.0) > 1e-5:
			raise Exception, 'Fractions do not sum to one!\n'

		self._cellGlycogenFractionData = numpy.zeros(len(glycogenIds),
			dtype = [('metaboliteId', 'a50'), ('massFraction', 'float64')])
		self._cellGlycogenFractionData['metaboliteId'] = glycogenIds
		self._cellGlycogenFractionData['massFraction'] = fracOfGlycogenMass

		# Soluble pool
		solublePoolIds = ['ptrc[c]','spmd[c]','accoa[c]','coa[c]','succoa[c]',
		'malcoa[c]','nad[c]','nadh[c]','nadp[c]','nadph[c]','fad[c]','thf[c]',
		'mlthf[c]','5mthf[c]','thmpp[c]','q8h2[c]','2dmmql8[c]','mql8[c]',
		'pydx5p[c]','hemeO[c]','pheme[c]','sheme[c]','enter[c]','gthrd[c]',
		'adocbl[c]','udcpdp[c]','10fthf[c]','chor[c]','amet[c]','ribflv[c]']
		fracOfSolublePoolMass = [0.3483925406,0.1161308469,0.0261156573,
		0.0148516941,0.0098435030,0.0030810913,0.1374440284,0.0034413294,
		0.0096012716,0.0288430300,0.0203218325,0.0115004920,0.0118120079,
		0.0118904381,0.0109525963,0.0189109720,0.0182880179,0.0186518206,
		0.0063575867,0.0217069101,0.0179120227,0.0235678621,0.0173654264,
		0.0079446556,0.0409685431,0.0059412634,0.0122269562,0.0058139964,
		0.0103601428,0.0097614647]

		solublePoolIds = [x[:-3].upper() + x[-3:] for x in solublePoolIds]
		if abs(sum(fracOfSolublePoolMass) - 1.0) > 1e-5:
			raise Exception, 'Fractions do not sum to one!\n'

		self._cellSolublePoolFractionData = numpy.zeros(len(solublePoolIds),
			dtype = [('metaboliteId', 'a50'), ('massFraction', 'float64')])
		self._cellSolublePoolFractionData['metaboliteId'] = solublePoolIds
		self._cellSolublePoolFractionData['massFraction'] = fracOfSolublePoolMass

		# Inorganic ions
		inorganicIonIds = ['k[c]','nh4[c]','mg2[c]','ca2[c]','fe2[c]','fe3[c]',
		'cu2[c]','mn2[c]','mobd[c]','cobalt2[c]','zn2[c]','cl[c]','so4[c]','pi[c]']
		fracInorganicIonMass = [0.6592084209,0.0203462209,0.0180351501,
		0.0180295557,0.0378534452,0.0378534452,0.0191129730,0.0165239120,
		0.0481057645,0.0177255636,0.0192281995,0.0157765944,0.0361161681,
		0.0360845869]

		inorganicIonIds = [x[:-3].upper() + x[-3:] for x in inorganicIonIds]
		if abs(sum(fracInorganicIonMass) - 1.0) > 1e-5:
			raise Exception, 'Fractions do not sum to one!\n'

		self._cellInorganicIonFractionData = numpy.zeros(len(inorganicIonIds),
			dtype = [('metaboliteId', 'a50'), ('massFraction', 'float64')])
		self._cellInorganicIonFractionData['metaboliteId'] = inorganicIonIds
		self._cellInorganicIonFractionData['massFraction'] = fracInorganicIonMass

	def _loadGenome(self):
		self._translationTable = 11 # E. coli is 11
		
		all_seq = Chromosome.objects.all()
		genome = ''
		for i in all_seq:
			genome = i.sequence
			break
		self._genomeSeq = genome
		self._genomeLength = len(self._genomeSeq)


	def _loadGenes(self):

		self._genes = []
		self._rnas = []
		self._proteins = []
		self._geneDbIds = {} # ADDED: for rnas and monomers

		#genetype
		genetypes = {}
		all_genetypes = GeneType.objects.all()
		if len(all_genetypes) <=0:
			raise Exception, "Database Access Error: Cannot access public_GeneType table"
		for i in all_genetypes:
			genetypes[i.id] = i.type_gene
		
		#genesplices
		genesplices = {}
		all_genesplices = GeneSplices.objects.all()
		if len(all_genesplices) <=0:
			raise Exception, "Database Access Error: Cannot access public_GeneSplices table"
		for i in all_genesplices:
			genesplices[i.gene_id] = {'start1':int(i.start1),'stop1':int(i.stop1), 											'start2':int(i.start2),'stop2':int(i.stop2)}		

		#EntryPositiveFloatData
		posData = {}
		all_posData = EntryPositiveFloatData.objects.all()
		if len(all_posData) <=0:
			raise Exception, "Database Access Error: Cannot access public_EntryPositiveFloatData table"
		for i in all_posData:
			posData[i.id] = float(i.value)

		#GeneAbsolutentPosition
		genePos = {}
		all_genePos = GeneAbsolutentPosition.objects.all()
		if len(all_genePos) <=0:
			raise Exception, "Database Access Error: Cannot access public_GeneAbsolutentPosition table"
		for i in all_genePos:
			genePos[i.gene_id] = {'pos':int(i.abs_nt_pos),'old':i.old,'new':i.new}

		#Gene
		all_genes = Gene.objects.all()
		if len(all_genes) <=0:
			raise Exception, "Database Access Error: Cannot access public_Gene table"

		for i in all_genes:
			self._geneDbIds[i.id] = i.frame_id # Added for rnas and monomers

			g = {
				"id": i.frame_id,
				"name": str(i.name),
				"symbol": i.symbol,
				"type": genetypes[i.typegene_id],
				"coordinate": int(i.coordinate) - 1, # The coordinates we're given are 1 indexed.
				"length": int(i.length),
				"direction": i.direction,
				"seq": "",
				"rnaId": ""
			}
			g["name"] = g["name"].replace("\\","")
			if g["direction"] == "f":
				g["direction"] = '+'
				g["seq"] = self._genomeSeq[(g["coordinate"]): (g["coordinate"] + g["length"])]
			else:
				g["direction"] = '-'
				g["seq"] = Bio.Seq.Seq(self._genomeSeq[(g["coordinate"] - g["length"] + 1): (g["coordinate"] + 1)]).reverse_complement().tostring()

			if g["type"] == "mRNA":
				g["rnaId"] = g["id"] + "_RNA"
			else:
				g["rnaId"] = self._allProducts[i.productname_id]

			self._genes.append(g)

			# RNA
			r = {
				"id": g["rnaId"],
				"name": "",
				"expression": posData[i.expression_id],
				"modifiedForms": [],
				"unmodifiedForm": None,
				"composition": [],
				"halfLife": posData[i.half_life_id],
				"location": None,
				"seq": "",
				"ntCount": [],
				"mw": -1.0,
				"geneId": g["id"],
				"monomerId": None,
				"type": g['type']
			}
			if g["type"] == "mRNA":
				r["name"] = g["name"] + " [RNA]" # else: need to check name in the RNAs file
				r["monomerId"] = self._allProducts[i.productname_id]
				r["location"] = self._compIdToAbbrev["CCO-CYTOSOL"]

				# TODO from DEREK: Uncomment when Nick has fixed json formatting
				# if type(r["halfLife"]) == dict:
				# 	if r["halfLife"]["units"] != "day":
				# 		raise Exception, "Unknown unit!"
				# 	r["halfLife"] = r["halfLife"]["value"] * 24.0 * 60.0 * 60.0

			r["seq"] = Bio.Seq.Seq(g["seq"], Bio.Alphabet.IUPAC.IUPACUnambiguousDNA()).transcribe().tostring()
			r["ntCount"] = numpy.array([r["seq"].count("A"), r["seq"].count("C"), r["seq"].count("G"), r["seq"].count("U")])
			r["mw"] = 345.20 * r["ntCount"][0] + 321.18 * r["ntCount"][1] + 361.20 * r["ntCount"][2] + 322.17 * r["ntCount"][3] - (len(r["seq"]) - 1) * 17.01
			
			self._rnas.append(r)
			self._allProductType[r["id"]] = 'rna' #added

			if g["type"] == "mRNA":
				p = {
					"id": r["monomerId"],
					"name": "", # Get from monomers file
					"modifiedForms": [],
					"unmodifiedForm": None,
					"location": None,
					"composition": [],
					"formationProcess": "",
					"seq": "",
					"aaCount": numpy.zeros(21),
					"ntCount": numpy.zeros(4),
					"mw": -1,
					"geneId": g["id"],
					"rnaId": g["rnaId"]
				}
				
				if int(i.splices):
					baseSequence = Bio.Seq.Seq("", Bio.Alphabet.IUPAC.IUPACUnambiguousDNA())
					baseSequence = baseSequence + self._genomeSeq[genesplices[i.id]['start1']-1:genesplices[i.id]['stop1']] + self._genomeSeq[genesplices[i.id]['start2']-1:genesplices[i.id]['stop2']]

					if g["direction"] == "-":
						baseSequence = baseSequence.reverse_complement()
					baseSequence = baseSequence.tostring()

				else:
					baseSequence = g["seq"]

				p["seq"] = Bio.Seq.Seq(baseSequence, Bio.Alphabet.IUPAC.IUPACUnambiguousDNA()).translate(table = self._translationTable).tostring()

				if int(i.absolute_nt_position):
					pos = genePos[i.id]['pos']
					before = genePos[i.id]['old']
					after = genePos[i.id]['new']
					seqList = list(p["seq"])

					if seqList[pos - 1] != before:
						raise Exception, "Amino acid substitution appears to be incorrect."
					else:
						seqList[pos - 1] = after
					p["seq"] = "".join(seqList)

				p["seq"] = p["seq"][:p["seq"].find('*')]
				tmp = dict([(x, 0) for x in self._aaWeights])

				for aa in tmp: 
					tmp[aa] = p["seq"].count(aa)
				p["aaCount"] = numpy.array([tmp["A"], tmp["R"], tmp["N"], tmp["D"], tmp["C"],
								tmp["E"], tmp["Q"], tmp["G"], tmp["H"], tmp["I"],
								tmp["L"], tmp["K"], tmp["M"], tmp["F"], tmp["P"],
								tmp["U"], tmp["S"], tmp["T"], tmp["W"], tmp["Y"], tmp["V"]
								])

				water = 18.02
				aaWeights = {}
				for k in self._aaWeights: aaWeights[k] = self._aaWeights[k] - water
				p["mw"] = water
				for aa in p["seq"]: p["mw"] += aaWeights[aa]

				self._proteins.append(p)
				self._allProductType[p["id"]] = 'protein' #added


	def _loadRnas(self):
		#RnaModified
		rnamodified = {}
		all_rnamodified = RnaModified.objects.all()
		if len(all_rnamodified) <=0:
			raise Exception, "Database Access Error: Cannot access public_RnaModified table"
		for i in all_rnamodified:
			if i.unmodified_rna_fk_id not in rnamodified:
				rnamodified[i.unmodified_rna_fk_id] = []
			rnamodified[i.unmodified_rna_fk_id].append(str(self._allProducts[i.rna_mod_id]))	

		#rna
		all_rna = Rna.objects.all()
		if len(all_rna) <=0:
			raise Exception, "Database Access Error: Cannot access public_Rna table"

		# rnaId -> location index in self._rnas
		rnaLookup = dict([(x[1]["id"], x[0]) for x in enumerate(self._rnas)])
		
		for i in all_rna:
			# RNA
			r = {
				"id": self._allProducts[i.frame_id_id],
				"name": i.name,
				"geneId": self._geneDbIds[i.gene_fk_id],
				"location": self._dbLocationId[i.location_fk_id],
				"modifiedForms": [],
				"comments": self._allComments[i.comment_fk_id],
				}
		
			if int(i.is_modified):	
				r["modifiedForms"] = rnamodified[i.id]

			self._rnas[rnaLookup[r["id"]]]["name"] = r["name"]
			self._rnas[rnaLookup[r["id"]]]["location"] = r["location"]
			self._rnas[rnaLookup[r["id"]]]["modifiedForms"] = r["modifiedForms"]
			self._rnas[rnaLookup[r["id"]]]["comments"] = r["comments"]


	def _loadProteinMonomers(self):
		
		#ProteinMonomerModified
		monomermod = {}
		all_monomermod = ProteinMonomerModified.objects.all()
		if len(all_monomermod) <=0:
			raise Exception, "Database Access Error: Cannot access public_ProteinMonomerModified table"
		for i in all_monomermod:
			if i.unmodified_protein_monomer_fk_id not in monomermod:
				monomermod[i.unmodified_protein_monomer_fk_id] = []
			monomermod[i.unmodified_protein_monomer_fk_id].append(str(self._allProducts[i.protein_monomer_mod_id]))

		#ProteinMonomers
		all_monomers = ProteinMonomers.objects.all()
		if len(all_monomers) <=0:
			raise Exception, "Database Access Error: Cannot access public_ProteinMonomers table"

		# monomerId -> location index in self._proteins
		protLookup = dict([(x[1]["id"], x[0]) for x in enumerate(self._proteins)])

		for i in all_monomers:

			# Monomer
			p = {
				"id": self._allProducts[i.frame_id_id],
				"name": i.name,
				"geneId": self._geneDbIds[i.gene_fk_id],
				"location": self._dbLocationId[i.location_fk_id],
				"modifiedForms": [],
				"comments": self._allComments[i.comment_fk_id]
			}
			if int(i.is_modified):	#TODO: Check after update monomer_modified by Nick
				if i.id in monomermod: 
					p["modifiedForms"] = monomermod[i.id]
				else:
					raise Exception, "modified Monomer Absent %s" % p["id"]
					#print p["id"], i.id, i.name

			self._proteins[protLookup[p["id"]]]["name"] = p["name"]
			self._proteins[protLookup[p["id"]]]["location"] = p["location"]
			self._proteins[protLookup[p["id"]]]["modifiedForms"] = p["modifiedForms"]
			self._proteins[protLookup[p["id"]]]["comments"] = p["comments"]

	def _createModifiedForms(self):
		rnaIds = [x["id"] for x in self._rnas]
		rnasToAppend = []
		for r in self._rnas:
			for modForm in r["modifiedForms"]:
				if modForm not in rnaIds:	# Do this check so that we can call the function multiple times and not re-create entries
					rNew = dict(r)
					rNew["id"] = modForm
					rNew["modifiedForms"] = []
					rNew["unmodifiedForm"] = r["id"]
					rNew["composition"] = []
					rNew["mw"] = -1.0 	# TODO: Need to get this
					rNew["expression"] = 0.
					rnasToAppend.append(rNew)
					self._allProductType[rNew["id"]] = 'rna' #added		
		self._rnas.extend(rnasToAppend)

		protIds = [x["id"] for x in self._proteins]
		proteinsToAppend = []
		for p in self._proteins:
			for modForm in p["modifiedForms"]:
				if modForm not in protIds:	# Do this check so that we can call the function multiple times and not re-create entries
					pNew = dict(p)
					pNew["id"] = modForm
					pNew["modifiedForms"] = []
					pNew["unmodifiedForm"] = p["id"]
					pNew["composition"] = []
					pNew["mw"] = -1.0 	# TODO: Need to get this
					self._allProductType[pNew["id"]] = 'protein' #added		
					proteinsToAppend.append(pNew)

		self._proteins.extend(proteinsToAppend)

	def _loadRelationStoichiometry(self):

		self._allRelationStoichiometry = {}
		
		all_RelationStoichiometry = RelationStoichiometry.objects.all()
		if len(all_RelationStoichiometry) <=0:
			raise Exception, "Database Access Error: Cannot access public_RelationStoichiometry table"

		for i in all_RelationStoichiometry:
			thisType = self._allProductType[self._allProducts[i.reactant_fk_id]]
			self._allRelationStoichiometry[i.id] = { "coeff": float(i.coefficient), "location": self._dbLocationId[i.location_fk_id], "molecule": self._allProducts[i.reactant_fk_id], "form": "mature", "type":  thisType}


	def _loadComplexes(self):
		
		##reaction		
		relation = {}
		all_relation = ProteinComplexReactionRelation.objects.all()
		if len(all_relation) <=0:
			raise Exception, "Database Access Error: Cannot access public_ProteinComplexReactionRelation table"
		for i in all_relation:
			if i.protein_complex_fk_id not in relation:
				relation[i.protein_complex_fk_id] = []
			relation[i.protein_complex_fk_id].append(i.reactant_relation_id) 

		#proteinComplexesModified
		complexMod = {}
		all_complexMod = ProteinComplexModified.objects.all()
		if len(all_complexMod) <=0:
			raise Exception, "Database Access Error: Cannot access public_ProteinComplexModified table"
		for i in all_complexMod:
			if i.unmodified_protein_complex_fk_id not in complexMod:
				complexMod[i.unmodified_protein_complex_fk_id] = []
			complexMod[i.unmodified_protein_complex_fk_id].append(str(self._allProducts[i.protein_complex_mod_id]))	

		#proteinComplexes
		all_complex = ProteinComplex.objects.all()
		if len(all_complex) <=0:
			raise Exception, "Database Access Error: Cannot access public_ProteinComplex table"

		protNew = []		
		for i in all_complex:
			p = {
				"id": self._allProducts[i.protein_complex_id],
				"name": i.name,
				"modifiedForms": [],
				"unmodifiedForm": None,
				"location": self._dbLocationId[i.location_fk_id],
				"composition": [],
				"dir": int(i.reaction_direction),
				"formationProcess": "Complexation",
				"seq": "",
				"aaCount": numpy.zeros(21),
				"ntCount": numpy.zeros(4),
				"mw": -1,
				"geneId": "",
				"rnaId": "",
				"comments": self._allComments[i.comment_fk_id]
			}
			if i.modified_form:	
				p["modifiedForms"] = complexMod[i.id]

			if i.id not in relation:
				raise Exception, "%s protein complex has no reaction" % i.frame_id
			for temp in relation[i.id]:
				t = self._allRelationStoichiometry[temp]
				p["composition"].append(t)


			protNew.append(p)
			self._proteins.append(p)

		self._createModifiedForms()
		
		metDict = dict([(x["id"], x) for x in self._metabolites])
		rnaDict = dict([(x["id"], x) for x in self._rnas])
		protDict = dict([(x["id"], x) for x in self._proteins])
		
		for p in protNew:
			p["mw"] = 0

			for stoichComponent in p["composition"]:
				if stoichComponent["type"] == '': 
					stoichComponent["type"] = self._check_molecule(stoichComponent["molecule"]) #ADDED
				if stoichComponent["molecule"] != p["id"]:
					assert stoichComponent["coeff"] < 0

					if stoichComponent["molecule"].upper() in metDict:
						stoichComponent["molecule"] = stoichComponent["molecule"].upper()
						subunitMw = metDict[stoichComponent["molecule"]]["mw7.2"]

					elif stoichComponent["molecule"] in rnaDict:
						subunitMw = rnaDict[stoichComponent["molecule"]]["mw"]
						p["ntCount"] += (-stoichComponent["coeff"]) * rnaDict[stoichComponent["molecule"]]["ntCount"]

					elif stoichComponent["molecule"] in protDict:
						subunitMw = protDict[stoichComponent["molecule"]]["mw"]
						p["aaCount"] += (-stoichComponent["coeff"]) * protDict[stoichComponent["molecule"]]["aaCount"]

					else:
						raise Exception, "Undefined subunit: %s." % stoichComponent["molecule"]

					p["mw"] += (-stoichComponent["coeff"]) * subunitMw
		
		#self._proteins.extend(protNew)

	def _loadReactions(self):

		self._reactions = []
		self._reactionsExchange = []
		
		##		
		relation = {}
		all_relation = MetaboliteReactionRelation.objects.all()
		if len(all_relation) <=0:
			raise Exception, "Database Access Error: Cannot access public_MetaboliteReactionRelation table"
		for i in all_relation:
			if i.metabolite_reaction_fk_id not in relation:
				relation[i.metabolite_reaction_fk_id] = []
			relation[i.metabolite_reaction_fk_id].append(i.reactant_relation_id) 
		
		##
		enz = {}
		all_enz = MetaboliteReactionEnzyme.objects.all()
		if len(all_enz) <=0:
			raise Exception, "Database Access Error: Cannot access public_MetaboliteReactionEnzyme table"
		for i in all_enz:
			if i.metabolite_reaction_fk_id not in enz:
				enz[i.metabolite_reaction_fk_id] = []
			enz[i.metabolite_reaction_fk_id].append(str(self._allProducts[i.enzyme_fk_id])) 
		
		##
		all_metaboliteReaction = MetaboliteReaction.objects.all()
		if len(all_metaboliteReaction) <=0:
			raise Exception, "Database Access Error: Cannot access public_metaboliteReaction table"
		

		for i in all_metaboliteReaction:
			r = {
					"id": i.frame_id,
					"name": i.name,
					"process": "Metabolism",
					"ec": i.ec,
					"dir": int(i.reaction_direction),
					"stoichiometry": [],
					"catBy": [],
					"ub": float(i.upper_bound),
					"lb": float(i.lower_bound)
				}

			if i.id in enz:
				r["catBy"] = enz[i.id]
			else:
				r["catBy"] = None

			if r["name"] == None: r["name"] = ""
			if r["ec"] == None: r["ec"] = ""
			
			if i.id not in relation:
				raise Exception, "%s Metabolite has no reaction" % i.frame_id
			for temp in relation[i.id]:
				t = self._allRelationStoichiometry[temp]
				if t["type"] == '':
					t["type"] = self._check_molecule(t["molecule"])
				t["molecule"] = t["molecule"].upper()
				r["stoichiometry"].append(t)
	
			protList = [p["id"] for p in self._proteins]
			if r["catBy"] != None:
				for temp in r["catBy"]:
					if temp not in protList:
						raise Exception, "Undefined protein: %s." % temp
			
			self._reactions.append(r)


	def _check_molecule(self, mol):
		thisType = ""
		'''		
		if any(x["id"] == mol.upper() for x in self._metabolites):
			thisType = "metabolite"
		elif any(x["id"] == mol for x in self._rnas):
			thisType = "rna"
		el
		'''
		if any(x["id"] == mol for x in self._proteins):
			thisType = "protein"
		else:
			raise Exception, "Undefined molecule: %s." % (mol)
		return thisType
				
				
	def _calcKCat(self, enzId, vMax, units):
		if enzId == None or vMax == None:
			return numpy.NaN

		if units == "U/mg":
			prot = next((x for x in self._proteins if x["id"] == enzId), None)
			if prot == None:
				raise Exception, "Undefined enzyme: %s." % (enzId)
			return vMax / 60.0 * 1e-3 * prot["mw"]
		elif units == "1/min":
			return vMax / 60.0
		else:
			raise Exception, "Invalid kCat units: %s." % (units)

	def _loadConstants(self):
		self._checkDatabaseAccess(Constant)
		all_constant = Constant.objects.all()
		self._constantData = {}
		for c in all_constant:
			self._constantData[c.name] = Q_(c.value, c.units)


	def _loadParameters(self):
		self._checkDatabaseAccess(Parameter)
		all_parameter = Parameter.objects.all()
		self._parameterData = {}
		for p in all_parameter:
			self._parameterData[p.name] = Q_(p.value, p.units)


	def _loadComputeParameters(self):
		self._parameterData['avgCellToInitalCellConvFactor'] = Q_(numpy.exp(numpy.log(2) * self._parameterData['avgCellCellCycleProgress']), 'dimensionless')
		self._parameterData['avgCellDryMassInit'] = self._parameterData['avgCellDryMass'] / self._parameterData['avgCellToInitalCellConvFactor']
		self._parameterData['avgCellWaterMass'] = (self._parameterData['avgCellDryMass'] / self._parameterData['cellDryMassFraction']) * self._parameterData['cellWaterMassFraction']
		self._parameterData['avgCellWaterMassInit'] = self._parameterData['avgCellWaterMass'] / self._parameterData['avgCellToInitalCellConvFactor']

	## -- Build functions -- ##

	def _buildSequence(self):
		self.genomeSeq = self._genomeSeq
		self.genomeLength = self._genomeLength


	def _buildCompartments(self):
		self._compartmentData = numpy.zeros(len(self._compartmentList),
			dtype = [('compartmentId','a20'),('compartmentAbbreviation', 'a1')])

		# Load data into structured array
		self._compartmentData['compartmentId']				= [x['id'] for x in self._compartmentList]
		self._compartmentData['compartmentAbbreviation']	= [x['abbrev'] for x in self._compartmentList]
		self.compartments = self._compartmentData
		self.nCompartments 	= len(self._compartmentList)


	def _buildBulkMolecules(self):
		size = len(self._metabolites)*len(self._compartmentList) + len(self._rnas) + len(self._proteins)
		bulkMolecules = numpy.zeros(size,
			dtype = [("moleculeId", 		"a50"),
					('compartment',			"a1"),
					("mass",				"float64"),
					("isMetabolite",		"bool"),
					("isRnaMonomer",		"bool"),
					("isProteinMonomer",	"bool"),
					("isWater",				"bool"),
					("isComplex",			"bool"),
					("isModified",			"bool"),
					])

		# Set metabolites
		lastMetaboliteIdx = len(self._metabolites) * len(self._compartmentList)
		bulkMolecules['moleculeId'][0:lastMetaboliteIdx] = ['{}[{}]'.format(idx,c)
											for c in [x['abbrev'] for x in self._compartmentList]
											for idx in [x['id'] for x in self._metabolites]
											]

		bulkMolecules['mass'][0:lastMetaboliteIdx]		= [self._metabolites[i]['mw7.2']
											for j in range(len(self._compartmentList))
											for i in range(len(self._metabolites))
											]

		bulkMolecules['isMetabolite'][0:lastMetaboliteIdx] = [True]*len(self._metabolites) * len(self._compartmentList)

		for i,mid in enumerate(bulkMolecules['moleculeId']):
			if mid.startswith('H2O['):
				bulkMolecules['isWater'][i] = True
				bulkMolecules['isMetabolite'][i] = False

		# Set RNA
		lastRnaIdx = len(self._rnas) + lastMetaboliteIdx
		bulkMolecules['moleculeId'][lastMetaboliteIdx:lastRnaIdx] = ['{}[{}]'.format(rna['id'], rna['location']) for rna in self._rnas]
		bulkMolecules['mass'][lastMetaboliteIdx:lastRnaIdx] = [x['mw'] for x in self._rnas]
		bulkMolecules['isRnaMonomer'][lastMetaboliteIdx:lastRnaIdx] = [False if len(x['composition']) else True for x in self._rnas]
		bulkMolecules['isComplex'][lastMetaboliteIdx:lastRnaIdx] = [True if len(x['composition']) else False for x in self._rnas]
		bulkMolecules['isModified'][lastMetaboliteIdx:lastRnaIdx] = [True if x['unmodifiedForm'] != None else False for x in self._rnas]

		# Set proteins
		lastProteinMonomerIdx = len(self._proteins) + lastRnaIdx
		bulkMolecules['moleculeId'][lastRnaIdx:lastProteinMonomerIdx] = ['{}[{}]'.format(protein['id'],protein['location']) for protein in self._proteins]
		bulkMolecules['mass'][lastRnaIdx:lastProteinMonomerIdx] = [x['mw'] for x in self._proteins]
		bulkMolecules['isModified'][lastRnaIdx:lastProteinMonomerIdx] = [True if x['unmodifiedForm'] != None else False for x in self._proteins]
		bulkMolecules['isProteinMonomer'][lastRnaIdx:lastProteinMonomerIdx] = [False if len(x['composition']) else True for x in self._proteins]
		bulkMolecules['isComplex'][lastRnaIdx:lastProteinMonomerIdx] = [True if len(x['composition']) else False for x in self._proteins]
<<<<<<< HEAD
=======
		
		# Set genes
		lastGeneIdx = len(self._genes) + lastProteinMonomerIdx
		bulkMolecules['moleculeId'][lastProteinMonomerIdx:lastGeneIdx] = [x['id'] for x in self._genes]
		bulkMolecules['mass'][lastProteinMonomerIdx:lastGeneIdx] = [0.] * len(self._genes)
		bulkMolecules['isGene'][lastProteinMonomerIdx:lastGeneIdx] = [True]*len(self._genes)

>>>>>>> 4b32a518

		# Add units to values
		units = {
			"moleculeId"		:	None,
			"mass"				:	"g / mol",
			'compartment'		:	None,
			"isMetabolite"		:	None,
			"isRnaMonomer"		:	None,
			"isProteinMonomer"	:	None,
			"isModified"		:	None,
			'isWater'			:	None,
			'isComplex'			:	None,
			}
		self.bulkMolecules = UnitStructArray(bulkMolecules, units)

	def _buildGeneData(self):
		self.geneData = numpy.zeros(len(self._genes),
			dtype = [('name'				,	'a50'),
					#('coordinate'			,	'int64'),
					#('length'				,	'int64'),
					#('positiveDirection'	,	'bool'),
					('endCoordinate'		,	'int64')])

		self.geneData['name'] = [x['id'] for x in self._genes]
		#self.geneData['coordinate'] = [x['coordinate'] for x in self._genes]
		#self.geneData['length'] = [x['length'] for x in self._genes]
		#self.geneData['positiveDirection'] = [True if x['direction'] == '+' else False for x in self._genes]
		self.geneData['endCoordinate'] = [(x['coordinate'] + x['length']) % self.genomeLength if x['direction'] == '+' else (x['coordinate'] - x['length']) % self.genomeLength for x in self._genes]


	def _buildBulkChromosome(self):
		size = len(self._genes)
		bulkChromosome = numpy.zeros(size,
			dtype = [("id", 				"a50"),
					('compartment',			"a1"),
					("mass",				"float64"),
					("isGene",				"bool")])
		# Set genes
		lastGeneIdx = len(self._genes)
		bulkChromosome['moleculeId'][0:lastGeneIdx] = [x['id'] for x in self._genes]
		bulkChromosome['mass'][0:lastGeneIdx] = [0.] * len(self._genes)
		bulkChromosome['isGene'][0:lastGeneIdx] = [True]*len(self._genes)


		# Add units to values
		units = {
			"moleculeId"		:	None,
			"mass"				:	"g / mol",
			'compartment'		:	None,
			'isGene'			:	None}
		self.bulkChromosome = UnitStructArray(bulkChromosome, units)

	def _buildUniqueMolecules(self):
		# TODO: ask Nick about the best way to use the unit struct arrays here
		G_PER_MOL_TO_FG_PER_MOLECULE = 1e15 / 6.022e23

		self.uniqueMoleculeDefinitions = {
			'activeRnaPoly' : {
				'rnaIndex' : 'i8',
				'transcriptLength' : 'i8'
				},
			'activeRibosome' : {
				'proteinIndex' : 'i8',
				'peptideLength': 'i8'
				},
			'activeDnaPolymerase' : {
				'chromosomeLocation' : 'i8',
				'directionIsPositive' : 'bool'
				}
			}

		rnaPolyComplexSubunits = [
			"EG10893-MONOMER",
			"RPOB-MONOMER", "RPOC-MONOMER", "RPOD-MONOMER"
			]

		rnaPolyComplexStoich = [2, 1, 1, 1]

		rnaPolyComplexMass = sum(
			protein['mw'] * rnaPolyComplexStoich[rnaPolyComplexSubunits.index(protein["id"])]
			for protein in self._proteins
			if protein['id'] in rnaPolyComplexSubunits
			)

		# TODO: This is a bad hack that works because in the fitter
		# I have forced expression to be these subunits only
		ribosomeSubunits = [
			"RRLA-RRNA", "RRSA-RRNA", "RRFA-RRNA"
			]

		ribosomeMass = sum(
			rna['mw'] for rna in self._rnas
			if rna['id'] in ribosomeSubunits
			)

		self.uniqueMoleculeMasses = numpy.zeros(
			shape = len(self.uniqueMoleculeDefinitions),
			dtype = [
				('moleculeId', 'a50'),
				('massMetabolite', numpy.float),
				('massRna', numpy.float),
				('massProtein', numpy.float),
				]
			)

		self.uniqueMoleculeMasses[0] = (
			'activeRnaPoly',
			0,
			0,
			rnaPolyComplexMass * G_PER_MOL_TO_FG_PER_MOLECULE
			)
		self.uniqueMoleculeMasses[1] = (
			'activeRibosome',
			0,
			ribosomeMass * G_PER_MOL_TO_FG_PER_MOLECULE,
			0
			)
		self.uniqueMoleculeMasses[2] = (
			'activeDnaPolymerase',
			0,
			0,
			0
			)

		# TODO: units
		# TODO: make this logic better overall


	def _buildRnaExpression(self):
		normalizedRnaExpression = numpy.zeros(sum(1 for x in self._rnas if x['unmodifiedForm'] == None),
			dtype = [('rnaId',		'a50'),
					('expression',	'float64'),
					('isMRna',		'bool'),
					('isMiscRna',	'bool'),
					('isRRna',		'bool'),
					('isTRna',		'bool'),
					('isRRna23S',	'bool'),
					('isRRna16S',	'bool'),
					('isRRna5S',	'bool')])

		normalizedRnaExpression['rnaId'] 		= ['{}[{}]'.format(x['id'], x['location']) for x in self._rnas if x['unmodifiedForm'] == None]
		normalizedRnaExpression['expression']	= [x['expression'] for x in self._rnas if x['unmodifiedForm'] == None]
		normalizedRnaExpression['expression']	= normalizedRnaExpression['expression'] / numpy.sum(normalizedRnaExpression['expression'])
		normalizedRnaExpression['isMRna'] = [rna["type"] == "mRNA" for rna in self._rnas
			if rna['unmodifiedForm'] is None
			and len(rna['composition']) == 0]
		normalizedRnaExpression['isMiscRna'] = [rna["type"] == "miscRNA" for rna in self._rnas
			if rna['unmodifiedForm'] is None
			and len(rna['composition']) == 0]
		normalizedRnaExpression['isRRna'] = [rna["type"] == "rRNA" for rna in self._rnas
			if rna['unmodifiedForm'] is None
			and len(rna['composition']) == 0]
		normalizedRnaExpression['isTRna'] = [rna["type"] == "tRNA" for rna in self._rnas
			if rna['unmodifiedForm'] is None
			and len(rna['composition']) == 0]

		self.rnaExpression = UnitStructArray(normalizedRnaExpression,
			{
			'rnaId'		:	None,
			'expression':	'dimensionless',
			'isMRna'	:	None,
			'isMiscRna'	:	None,
			'isRRna'	:	None,
			'isTRna'	:	None,
			'isRRna23S'	:	None,
			'isRRna16S'	:	None,
			'isRRna5S'	:	None
			})


	def _buildBiomass(self):
		self._coreBiomassData = numpy.zeros(sum(len(x['biomassInfo']['core']) for x in self._metabolites if len(x['biomassInfo']['core'])),
			dtype = [('metaboliteId', 'a50'),
					('biomassFlux', 	'float64')])

		self._wildtypeBiomassData = numpy.zeros(sum(len(x['biomassInfo']['wildtype']) for x in self._metabolites if len(x['biomassInfo']['wildtype'])),
			dtype = [('metaboliteId', 'a50'),
					('biomassFlux',		'float64')])

		self._coreBiomassData['metaboliteId']	= [
		'{}[{}]'.format(x['id'], x['biomassInfo']['core'][i]['location'])
		for x in self._metabolites if len(x['biomassInfo']['core'])
		for i in range(len(x['biomassInfo']['core']))
		]
		
		self._coreBiomassData['biomassFlux']	= [
		x['biomassInfo']['core'][i]['mmol/gDCW']
		for x in self._metabolites if len(x['biomassInfo']['core'])
		for i in range(len(x['biomassInfo']['core']))
		]
		
		self._wildtypeBiomassData['metaboliteId']	= [
		'{}[{}]'.format(x['id'], x['biomassInfo']['wildtype'][i]['location'])
		for x in self._metabolites if len(x['biomassInfo']['wildtype'])
		for i in range(len(x['biomassInfo']['wildtype']))
		]

		self._wildtypeBiomassData['biomassFlux']	= [
		x['biomassInfo']['wildtype'][i]['mmol/gDCW']
		for x in self._metabolites if len(x['biomassInfo']['wildtype'])
		for i in range(len(x['biomassInfo']['wildtype']))
		]

		units = {'metaboliteId' : None,
				'biomassFlux' : 'mmol / (DCW_g)'}
		self.coreBiomass 		= UnitStructArray(self._coreBiomassData, units)
		self.wildtypeBiomass 	= UnitStructArray(self._wildtypeBiomassData, units)

	def _buildBiomassFractions(self):
		units = {
		'doublingTime' : 'min',
		'proteinMassFraction' : None,
		'rnaMassFraction' : None,
		'dnaMassFraction' : None,
		'lipidMassFraction' : None,
		'lpsMassFraction' : None,
		'mureinMassFraction' : None,
		'glycogenMassFraction' : None,
		'solublePoolMassFraction' : None,
		'inorganicIonMassFraction' : None
		}
		self.cellDryMassComposition = UnitStructArray(self._cellDryMassCompositionData, units)
		self.cellLipidFractionData = self._cellLipidFractionData
		self.cellLPSFractionData = self._cellLPSFractionData
		self.cellMureinFractionData = self._cellMureinFractionData
		self.cellGlycogenFractionData = self._cellGlycogenFractionData
		self.cellSolublePoolFractionData = self._cellSolublePoolFractionData
		self.cellInorganicIonFractionData = self._cellInorganicIonFractionData

	def _buildRnaData(self):
		rnaIds = ['{}[{}]'.format(rna['id'], rna['location'])
			for rna in self._rnas
			if rna['unmodifiedForm'] is None
			and len(rna['composition']) == 0]

		rnaDegRates = numpy.log(2) / numpy.array(
			[rna['halfLife'] for rna in self._rnas
			if rna['unmodifiedForm'] is None
			and len(rna['composition']) == 0]
			) # TODO: units

		rnaLens = numpy.array([len(rna['seq']) for rna in self._rnas
			if rna['unmodifiedForm'] is None
			and len(rna['composition']) == 0])

		ntCounts = numpy.array([
			(rna['seq'].count('A'), rna['seq'].count('C'),
				rna['seq'].count('G'), rna['seq'].count('U'))
			for rna in self._rnas
			if rna['unmodifiedForm'] is None
			and len(rna['composition']) == 0
			])

		expression = numpy.array([rna['expression'] for rna in self._rnas
			if rna['unmodifiedForm'] is None
			and len(rna['composition']) == 0])

		synthProb = expression * (
			numpy.log(2) / self._parameterData['cellCycleLen'].to('s').magnitude
			+ rnaDegRates)

		synthProb /= synthProb.sum()

		mws = numpy.array([rna['mw'] for rna in self._rnas
			if rna['unmodifiedForm'] is None
			and len(rna['composition']) == 0])

		size = len(rnaIds)

		is23S = numpy.zeros(size, dtype = numpy.bool)
		is16S = numpy.zeros(size, dtype = numpy.bool)
		is5S = numpy.zeros(size, dtype = numpy.bool)

		for rnaIndex, rna in enumerate(self._rnas):
			if rna["type"] == "rRNA" and rna["id"].startswith("RRL"):
				is23S[rnaIndex] = True

			if rna["type"] == "rRNA" and rna["id"].startswith("RRS"):
				is16S[rnaIndex] = True

			if rna["type"] == "rRNA" and rna["id"].startswith("RRF"):
				is5S[rnaIndex] = True

		sequences = [rna['seq'] for rna in self._rnas
			if rna['unmodifiedForm'] is None
			and len(rna['composition']) == 0]

		maxSequenceLength = max(len(sequence) for sequence in sequences)

		# TODO: Add units
		self.rnaData = numpy.zeros(
			size,
			dtype = [
				('id', 'a50'),
				# TODO: add expression to this table
				('synthProb', 'f8'),
				('degRate', 'f8'),
				('length', 'i8'),
				('countsACGU', '4i8'),
				('mw', 'f8'),
				('isMRna', 'bool'),
				('isMiscRna', 'bool'),
				('isRRna', 'bool'),
				('isTRna', 'bool'),
				('isRRna23S', 'bool'),
				('isRRna16S', 'bool'),
				('isRRna5S', 'bool'),
				('sequence', 'a{}'.format(maxSequenceLength))
				]
			)

		self.rnaData['id'] = rnaIds
		self.rnaData['synthProb'] = synthProb
		self.rnaData['degRate'] = rnaDegRates
		self.rnaData['length'] = rnaLens
		self.rnaData['countsACGU'] = ntCounts
		self.rnaData['mw'] = mws
		self.rnaData['isMRna'] = [rna["type"] == "mRNA" for rna in self._rnas
			if rna['unmodifiedForm'] is None
			and len(rna['composition']) == 0]
		self.rnaData['isMiscRna'] = [rna["type"] == "miscRNA" for rna in self._rnas
			if rna['unmodifiedForm'] is None
			and len(rna['composition']) == 0]
		self.rnaData['isRRna'] = [rna["type"] == "rRNA" for rna in self._rnas
			if rna['unmodifiedForm'] is None
			and len(rna['composition']) == 0]
		self.rnaData['isTRna'] = [rna["type"] == "tRNA" for rna in self._rnas
			if rna['unmodifiedForm'] is None
			and len(rna['composition']) == 0]
		self.rnaData['isRRna23S'] = is23S
		self.rnaData['isRRna16S'] = is16S
		self.rnaData['isRRna5S'] = is5S
		self.rnaData['sequence'] = sequences

		units = {
			'id'		:	None,
			'synthProb' :	'dimensionless',
			'degRate'	:	'1 / s',
			'length'	:	'nucleotide',
			'countsACGU':	'nucleotide',
			'mw'		:	'g / mol',
			'isMRna'	:	None,
			'isMiscRna'	:	None,
			'isRRna'	:	None,
			'isTRna'	:	None,
			'isRRna23S'	:	None,
			'isRRna16S'	:	None,
			'isRRna5S'	:	None,
			'sequence'  :   None,
			}


		self.rnaData = UnitStructArray(self.rnaData, units)

	def _buildMonomerData(self):
		monomers = [protein for protein in self._proteins 
			if protein['unmodifiedForm'] is None
			and len(protein['composition']) == 0]

		ids = ['{}[{}]'.format(protein['id'], protein['location'])
			for protein in monomers]

		rnaIds = []

		for protein in monomers:
			rnaId = protein['rnaId']

			rnaLocation = None
			for rna in self._rnas:
				if rna['id'] == rnaId:
					rnaLocation = rna['location']
					break

			rnaIds.append('{}[{}]'.format(
				rnaId,
				rnaLocation
				))

		lengths = []
		aaCounts = []
		sequences = []

		for protein in monomers:
			sequence = protein['seq']

			counts = []

			for aa in self._aaWeights.viewkeys(): # TODO: better way to get AA ids?
				counts.append(
					sequence.count(aa)
					)

			lengths.append(len(sequence))
			aaCounts.append(counts)
			sequences.append(sequence)

		maxSequenceLength = max(len(seq) for seq in sequences)

		mws = numpy.array([protein['mw'] for protein in monomers])

		size = len(rnaIds)

		nAAs = len(aaCounts[0])

		# Calculate degradation rates based on N-rule
		# TODO: citation
		fastRate = (numpy.log(2) / Q_(2, 'min')).to('1 / s')
		slowRate = (numpy.log(2) / Q_(10, 'hr')).to('1 / s')

		fastAAs = ["R", "K", "F", "L", "W", "Y"]
		slowAAs = ["H", "I", "D", "E", "N", "Q", "C", "A", "S", "T", "G", "V", "M"]
		noDataAAs = ["P", "U"]

		NruleDegRate = {}
		NruleDegRate.update(
			(fastAA, fastRate) for fastAA in fastAAs
			)
		NruleDegRate.update(
			(slowAA, slowRate) for slowAA in slowAAs
			)
		NruleDegRate.update(
			(noDataAA, slowRate) for noDataAA in noDataAAs
			) # Assumed slow rate because of no data

		degRate = numpy.zeros(len(monomers))
		for i,m in enumerate(monomers):
			degRate[i] = NruleDegRate[m['seq'][0]].magnitude

		self.monomerData = numpy.zeros(
			size,
			dtype = [
				('id', 'a50'),
				('rnaId', 'a50'),
				('degRate', 'f8'),
				('length', 'i8'),
				('aaCounts', '{}i8'.format(nAAs)),
				('mw', 'f8'),
				('sequence', 'a{}'.format(maxSequenceLength)),
				]
			)

		self.monomerData['id'] = ids
		self.monomerData['rnaId'] = rnaIds
		self.monomerData['degRate'] = degRate
		self.monomerData['length'] = lengths
		self.monomerData['aaCounts'] = aaCounts
		self.monomerData['mw'] = mws
		self.monomerData['sequence'] = sequences

		self.aaIDs = AMINO_ACID_1_TO_3_ORDERED.values()
		self.aaIDs_singleLetter = AMINO_ACID_1_TO_3_ORDERED.keys()

		units = {
			'id'		:	None,
			'rnaId'		:	None,
			'degRate'	:	'1 / s',
			'length'	:	'count',
			'aaCounts'	:	'count',
			'mw'		:	'g / mol',
			'sequence'  :   None
			}

		self.monomerData = UnitStructArray(self.monomerData, units)


	def _buildRnaIndexToMonomerMapping(self):
		self.rnaIndexToMonomerMapping = numpy.array([numpy.where(x == self.rnaData["id"])[0][0] for x in self.monomerData["rnaId"]])


	def _buildMonomerIndexToRnaMapping(self):
		self.monomerIndexToRnaMapping = numpy.array([numpy.where(x == self.monomerData["rnaId"])[0][0] for x in self.rnaData["id"] if len(numpy.where(x == self.monomerData["rnaId"])[0])])


	def _buildComplexationMatrix(self):
		# Builds a matrix that maps complexes (on the columns) to the correct
		# stoichiometric ratios of subunits (on the rows)

		# Note that this is NOT a valid S matrix for a complexation process; 
		# it is only a graph

		complexesToSubunits = collections.defaultdict(dict)
		subunits = set()

		complexes = complexesToSubunits.viewkeys()

		for molecule in self._proteins + self._rnas:
			composition = molecule['composition']

			if composition:
				complexName = '{}[{}]'.format(molecule['id'], molecule['location'])

				assert complexName not in complexes, 'Duplicate complex ID'

				for subunit in composition:
					coeff = subunit['coeff']

					if coeff > 0: # entry is actually the complex itself
						# Make sure the data makes sense
						assert molecule['id'] == subunit['molecule']
						assert molecule['location'] == subunit['location']
						assert coeff == 1


					else: # entry is a true subunit
						assert coeff % 1 == 0, 'Noninteger subunit stoichiometry'

						assert coeff < 0

						subunitName = '{}[{}]'.format(subunit['molecule'], subunit['location'])

						assert subunitName not in complexesToSubunits[complexName], 'Duplicate subunit ID'

						complexesToSubunits[complexName][subunitName] = -coeff

						subunits.add(subunitName)

		complexNames = sorted(complexes)
		subunitNames = sorted(subunits)

		nComplexes = len(complexNames)
		nSubunits = len(subunitNames)

		complexNameToIndex = {complexName:i for i, complexName in enumerate(complexNames)}
		subunitNameToIndex = {subunitName:i for i, subunitName in enumerate(subunitNames)}

		matrix = numpy.zeros((nSubunits, nComplexes), numpy.int64)

		for complexName, subunits in complexesToSubunits.viewitems():
			complexIndex = complexNameToIndex[complexName]

			for subunitName, count in subunits.viewitems():
				subunitIndex = subunitNameToIndex[subunitName]

				matrix[subunitIndex, complexIndex] = count

		self.complexationMatrix = matrix
		self.complexationMatrixComplexIds = complexNames
		self.complexationMatrixSubunitIds = subunitNames


	def _buildMetabolism(self):
		# Build the matrices/vectors for metabolism (FBA)

		# These may be modified/extended later, but should provide the basic
		# data structures

		# Collect reaction information

		allEnzymes = []
		allReversibility = []
		allReactionStoich = []

		molecules = set()

		for reaction in self._reactions:
			assert reaction["process"] == "Metabolism"

			enzymes = reaction['catBy']

			reversible = (reaction['dir'] == 0)

			reactionStoich = {
				'{}[{}]'.format(reactant['molecule'], reactant['location']) : reactant['coeff']
				for reactant in reaction['stoichiometry']
				} 

			allEnzymes.append(enzymes)
			allReversibility.append(reversible)
			allReactionStoich.append(reactionStoich)

			molecules |= reactionStoich.viewkeys()

		nEdges = len(allEnzymes)
		nNodes = len(molecules)

		stoichMatrix = numpy.zeros((nNodes, nEdges))

		# TODO: actually track/annotate enzymes, k_cats

		self.metabolismMoleculeNames = sorted(molecules)

		moleculeNameToIndex = {
			molecule:i
			for i, molecule in enumerate(self.metabolismMoleculeNames)
			}

		# Fill in the basic reaction matrix (as described by Feist)

		for reactionIndex, reactionStoich in enumerate(allReactionStoich):
			for molecule, stoich in reactionStoich.viewitems():
				moleculeIndex = moleculeNameToIndex[molecule]

				stoichMatrix[moleculeIndex, reactionIndex] = stoich

		# Collect exchange reactions

		## First, find anything that looks like an exchange reaction

		exchangeIndexes = numpy.where((stoichMatrix != 0).sum(0) == 1)[0]

		exchangeNames = [
			self.metabolismMoleculeNames[
				numpy.where(stoichMatrix[:, reactionIndex])[0][0]
				]
			for reactionIndex in exchangeIndexes
			]

		## Separate intercellular (sink) vs. extracellular (media) exchange fluxes

		sinkIndexes = []
		sinkNames = []

		externalIndexes = []
		externalNames = []

		for index, name in itertools.izip(exchangeIndexes, exchangeNames):
			if name.endswith('[e]'):
				externalIndexes.append(index)
				externalNames.append(name)

			else:
				sinkIndexes.append(index)
				sinkNames.append(name)

		self.metabolismSinkExchangeReactionIndexes = numpy.array(sinkIndexes)
		self.metabolismSinkExchangeReactionNames = sinkNames

		self.metabolismMediaExchangeReactionIndexes = numpy.array(externalIndexes)
		self.metabolismMediaExchangeReactionNames = externalNames

		# Extend stoich matrix to include intercellular exchange fluxes

		# There are a few possible approaches that need to be discussed/tested
		# Exhaustive: exchange fluxes for every non-extracellular metabolite
		# Simplified: exchange fluxes for every imported extracellular metabolite
		# Rational: actually look at the network structure
		# Empirical: run simulation and see what is used

		# For now, I'm taking the exhaustive approach

		internalNames = [
			moleculeName
			for moleculeName in self.metabolismMoleculeNames
			if not moleculeName.endswith('[e]') and moleculeName not in sinkNames
			]

		internalIndexes = []

		self.metabolismStoichMatrix = numpy.hstack([
			stoichMatrix,
			numpy.zeros((nNodes, len(internalNames)))
			])

		# TODO: decide whether these exchange reactions should be reversible
		allReversibility.extend([False]*len(internalNames))

		for i, name in enumerate(internalNames):
			reactionIndex = nEdges + i

			moleculeIndex = moleculeNameToIndex[name]

			self.metabolismStoichMatrix[moleculeIndex, reactionIndex] = +1

			internalIndexes.append(reactionIndex)

		self.metabolismReversibleReactions = numpy.array(allReversibility, numpy.bool)

		self.metabolismInternalExchangeReactionIndexes = numpy.array(internalIndexes)
		self.metabolismInternalExchangeReactionNames = internalNames


	def _buildTranscription(self):
		pass


	def _buildTranslation(self):
		from wholecell.utils.polymerize_new import PAD_VALUE

		sequences = self.monomerData["sequence"] # TODO: consider removing sequences

		self.proteinLengths = self.monomerData["length"].magnitude

		maxLen = numpy.int64(
			self.monomerData["length"].magnitude.max()
			+ self.ribosomeElongationRate.to('amino_acid / s').magnitude
			)

		self.translationSequences = numpy.empty((sequences.shape[0], maxLen), numpy.int8) # TODO: consider smaller dtype
		self.translationSequences.fill(PAD_VALUE)

		aaIDs_singleLetter = self.aaIDs_singleLetter[:]
		del aaIDs_singleLetter[self.aaIDs.index("SEC-L[c]")]

		aaMapping = {aa:i for i, aa in enumerate(aaIDs_singleLetter)}

		aaMapping["U"] = aaMapping["C"]

		for i, sequence in enumerate(sequences):
			for j, letter in enumerate(sequence):
				self.translationSequences[i, j] = aaMapping[letter]


	def _buildConstants(self):
		self.constants = self._constantData
		self.__dict__.update(self.constants)


	def _buildParameters(self):
		self.parameters = self._parameterData
		self.parameters["fracActiveRibosomes"] = Q_(1.0, "dimensionless")
		self.__dict__.update(self.parameters)

## -- Utility functions -- ##
	def _checkDatabaseAccess(self, table):
		if len(table.objects.all()) <= 0:
			raise Exception, "Database Access Error: Cannot access public_{} table".format(table.__name__.lower())


	def _calculateRnaWeight(self, seq):
		# Starting with NTP molecular weights, subtracting OH for each bond pair
		return sum(self._ntWeights[x] for x in seq) - (len(seq) - 1) * 17.01


	def _calculatePeptideWeight(self, seq):
		return sum(self._aaWeightsNoWater[x] for x in seq) + self._waterWeight.to('g/mol').magnitude


	def _calcNucleotideCount(self, seq):
		return numpy.array([seq.count(x) for x in self._ntWeights])


	def _calculateAminoAcidCount(self, seq):
		return numpy.array([seq.count(x) for x in self._aaWeights])<|MERGE_RESOLUTION|>--- conflicted
+++ resolved
@@ -1007,16 +1007,6 @@
 		bulkMolecules['isModified'][lastRnaIdx:lastProteinMonomerIdx] = [True if x['unmodifiedForm'] != None else False for x in self._proteins]
 		bulkMolecules['isProteinMonomer'][lastRnaIdx:lastProteinMonomerIdx] = [False if len(x['composition']) else True for x in self._proteins]
 		bulkMolecules['isComplex'][lastRnaIdx:lastProteinMonomerIdx] = [True if len(x['composition']) else False for x in self._proteins]
-<<<<<<< HEAD
-=======
-		
-		# Set genes
-		lastGeneIdx = len(self._genes) + lastProteinMonomerIdx
-		bulkMolecules['moleculeId'][lastProteinMonomerIdx:lastGeneIdx] = [x['id'] for x in self._genes]
-		bulkMolecules['mass'][lastProteinMonomerIdx:lastGeneIdx] = [0.] * len(self._genes)
-		bulkMolecules['isGene'][lastProteinMonomerIdx:lastGeneIdx] = [True]*len(self._genes)
-
->>>>>>> 4b32a518
 
 		# Add units to values
 		units = {
@@ -1057,9 +1047,8 @@
 		# Set genes
 		lastGeneIdx = len(self._genes)
 		bulkChromosome['moleculeId'][0:lastGeneIdx] = [x['id'] for x in self._genes]
-		bulkChromosome['mass'][0:lastGeneIdx] = [0.] * len(self._genes)
+		bulkChromosome['mass'][0:lastGeneIdx] = 0.
 		bulkChromosome['isGene'][0:lastGeneIdx] = [True]*len(self._genes)
-
 
 		# Add units to values
 		units = {
