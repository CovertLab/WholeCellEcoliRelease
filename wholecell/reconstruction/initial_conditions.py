--- conflicted
+++ resolved
@@ -258,7 +258,6 @@
 		(avgCellWaterMassInit) / mwH2O * nAvogadro
 		)
 
-<<<<<<< HEAD
 def initializeGenes(kb, bulkContainer, randStream):
 	"""
 	initializeGenes
@@ -270,10 +269,7 @@
 	geneView = bulkContainer.countsView(kb.geneData['name'])
 	geneView.countsInc(1)
 
-def initializeTranscription(bulkContainer, uniqueContainer, kb, randStream):
-=======
 def initializeTranscription(bulkContainer, uniqueContainer, kb, randomState, timeStep):
->>>>>>> 500bac2e
 	"""
 	initializeTranscription
 
