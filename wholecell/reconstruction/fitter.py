#!/usr/bin/env python

"""
Fitter

Adjust simulation parameters

@author: Derek Macklin
@organization: Covert Lab, Department of Bioengineering, Stanford University
@date: Created 7/11/2013
"""

from __future__ import division

import numpy as np
import os
import copy
import collections

import wholecell.states.bulk_molecules
from wholecell.containers.bulk_objects_container import BulkObjectsContainer

from units.unit_registration import UREG
from units.unit_registration import Q_
import pint
pint._DEFAULT_REGISTRY = UREG

# Constants (should be moved to KB)
RRNA23S_MASS_SUB_FRACTION = 0.525 # This is the fraction of RNA that is 23S rRNA
RRNA16S_MASS_SUB_FRACTION = 0.271 # This is the fraction of RNA that is 16S rRNA
RRNA5S_MASS_SUB_FRACTION = 0.017 # This is the fraction of RNA that is 5S rRNA
TRNA_MASS_SUB_FRACTION = 0.146 # This is the fraction of RNA that is tRNA
MRNA_MASS_SUB_FRACTION = 0.041 # This is the fraction of RNA that is mRNA
GROWTH_ASSOCIATED_MAINTENANCE = 59.81 # mmol/gDCW (from Feist)

# Correction factors
EXCESS_RNAP_CAPACITY = 2
EXCESS_FREE_DNTP_CAPACITY = 1.3
# If RNA-poly capacity exactly matches the amount needed to double RNAs over a 
# cell cycle, the simulation will be unable to double RNAs since a small number
# of RNA-polymerases must be turned over following termination.  It may be 
# possible to choose an excess capacity coefficient rationally based on 
# diffusive limitations, i.e., one that does not depend on simulation 
# particulars, but this has yet to be explored.

# Fitter logic 
# TODO: confirm this with Derek
# TODO: split off these subroutines in the main fitter function
# 1) Assign expected quantities based on dry mass composition, expression, and sequences
# 2) Ensure that there is enough RNAP/ribosome capacity for (1), and adjust if needed
# 3) Update the metabolism FBA objective based on expression

def fitKb(kb):

	# Construct bulk container

	bulkContainer = wholecell.states.bulk_molecules.bulkObjectsContainer(kb, dtype = np.dtype("float64"))

	rnaView = bulkContainer.countsView(kb.rnaData["id"])
	mRnaView = bulkContainer.countsView(kb.rnaData["id"][kb.rnaData["isMRna"]])
	miscRnaView = bulkContainer.countsView(kb.rnaData["id"][kb.rnaData["isMiscRna"]])
	rRnaView = bulkContainer.countsView(kb.rnaData["id"][kb.rnaData["isRRna"]])
	tRnaView = bulkContainer.countsView(kb.rnaData["id"][kb.rnaData["isTRna"]])

	rRna23SView = bulkContainer.countsView(kb.rnaData["id"][kb.rnaData["isRRna23S"]])
	rRna16SView = bulkContainer.countsView(kb.rnaData["id"][kb.rnaData["isRRna16S"]])
	rRna5SView = bulkContainer.countsView(kb.rnaData["id"][kb.rnaData["isRRna5S"]])

	dryComposition60min = kb.cellDryMassComposition[kb.cellDryMassComposition["doublingTime"].to('min').magnitude == 60]

	adjustCompositionBasedOnChromosomeSeq(bulkContainer, kb)
	dryComposition60min = kb.cellDryMassComposition[kb.cellDryMassComposition["doublingTime"].to('min').magnitude == 60]

	### RNA Mass fraction ###
	rnaMassFraction = float(dryComposition60min["rnaMassFraction"])
	rnaMass = kb.avgCellDryMassInit.to('DCW_g') * rnaMassFraction
	setRNACounts(
		kb, rnaMass, mRnaView,
		rRna23SView, rRna16SView, rRna5SView, tRnaView
		)


	### Protein Mass fraction ###

	monomersView = bulkContainer.countsView(kb.monomerData["id"])

	monomerMassFraction = float(dryComposition60min["proteinMassFraction"])
	monomerMass = kb.avgCellDryMassInit * monomerMassFraction
	setMonomerCounts(kb, monomerMass, monomersView)

	### DNA Mass fraction ###
	dNtpsView = bulkContainer.countsView(kb.dNtpIds)
	dNmpsView = bulkContainer.countsView(kb.dNmpIds)

	dnaMassFraction = float(dryComposition60min["dnaMassFraction"])
	dnaMass = kb.avgCellDryMassInit * dnaMassFraction

	dNtpRelativeAmounts = normalize(np.array([
		kb.genomeSeq.count("A") + kb.genomeSeq.count("T"),
		kb.genomeSeq.count("C") + kb.genomeSeq.count("G"),
		kb.genomeSeq.count("G") + kb.genomeSeq.count("C"),
		kb.genomeSeq.count("T") + kb.genomeSeq.count("A")
		]))

	dNtpMws = kb.getMass(kb.dNtpIds)
	dNmpMws = kb.getMass(kb.dNmpIds)

	dNmpsView.countsIs([
		kb.genomeSeq.count("A") + kb.genomeSeq.count("T"),
		kb.genomeSeq.count("C") + kb.genomeSeq.count("G"),
		kb.genomeSeq.count("G") + kb.genomeSeq.count("C"),
		kb.genomeSeq.count("T") + kb.genomeSeq.count("A")
		])

	chromMass = (
		np.dot(dNmpsView.counts(), dNmpMws) - 2 * kb.genomeLength * 17.01
		) / kb.nAvogadro.magnitude

	nDNtps = countsFromMassAndExpression(
		dnaMass.to('DCW_g').magnitude - chromMass,
		dNtpMws.to('g/mol').magnitude,
		dNtpRelativeAmounts,
		kb.nAvogadro.to('1/mol').magnitude
		)

	dNtpsView.countsIs((2 * kb.genomeLength + nDNtps) * dNtpRelativeAmounts)

	### Ensure minimum numbers of enzymes critical for macromolecular synthesis ###

	rnapView = bulkContainer.countsView(kb.rnapIds)

	## Number of ribosomes needed ##
	monomerLengths = np.sum(kb.monomerData['aaCounts'], axis = 1)
	nRibosomesNeeded = np.sum(
		monomerLengths / kb.ribosomeElongationRate * (
			np.log(2) / kb.cellCycleLen + kb.monomerData["degRate"]
			) * monomersView.counts()
		).to('dimensionless').magnitude
	
	if np.sum(rRna23SView.counts()) < nRibosomesNeeded:
		raise NotImplementedError, "Cannot handle having too few ribosomes"

	## Number of RNA Polymerases ##
	rnaLengths = np.sum(kb.rnaData['countsACGU'], axis = 1)

	nRnapsNeeded = np.sum(
		rnaLengths / kb.rnaPolymeraseElongationRate * (
			np.log(2) / kb.cellCycleLen + kb.rnaData["degRate"]
			) * rnaView.counts()
		).to('dimensionless').magnitude * EXCESS_RNAP_CAPACITY

	minRnapCounts = (
		nRnapsNeeded * np.array([2, 1, 1, 1]) # Subunit stoichiometry
		)

	rnapView.countsIs(
		np.fmax(rnapView.counts(), minRnapCounts)
		)

	
	### Modify kbFit to reflect our bulk container ###

	## Fraction of active Ribosomes ##
	kb.fracActiveRibosomes = Q_(float(nRibosomesNeeded) / np.sum(rRna23SView.counts()), "dimensionless")

	## RNA and monomer expression ##
	rnaExpressionContainer = wholecell.containers.bulk_objects_container.BulkObjectsContainer(list(kb.rnaData["id"]), dtype = np.dtype("float64"))

	rnaExpressionContainer.countsIs(
		normalize(rnaView.counts())
		)

	# Update mRNA expression to reflect monomer counts
	assert np.all(
		kb.monomerData["rnaId"][kb.monomerIndexToRnaMapping] == kb.rnaData["id"][kb.rnaData["isMRna"]]
		), "Cannot properly map monomer ids to RNA ids"

	mRnaExpressionView = rnaExpressionContainer.countsView(kb.rnaData["id"][kb.rnaData["isMRna"]])
	mRnaExpressionFrac = np.sum(mRnaExpressionView.counts())

	mRnaExpressionView.countsIs(
		mRnaExpressionFrac * normalize(monomersView.counts()[kb.monomerIndexToRnaMapping])
		)

	kb.rnaExpression['expression'] = Q_(rnaExpressionContainer.counts(),'dimensionless')

	# Set number of RNAs based on expression we just set
	nRnas = countsFromMassAndExpression(
		rnaMass.to('DCW_g').magnitude,
		kb.rnaData["mw"].to('g/mol').magnitude,
		kb.rnaExpression['expression'].to('dimensionless').magnitude,
		kb.nAvogadro.to('1/mol').magnitude
		)

	rnaView.countsIs(nRnas * kb.rnaExpression['expression'].to('dimensionless').magnitude)

	## Synthesis probabilities ##
	synthProb = normalize(
			(
			Q_(1, 'second') * (
				np.log(2) / kb.cellCycleLen + kb.rnaData["degRate"]
				) * rnaView.counts()
			).to('dimensionless').magnitude
		)

	kb.rnaData["synthProb"][:] = synthProb


	## Full WT Biomass function ##

	biomassContainer = BulkObjectsContainer(
		list(kb.wildtypeBiomass["metaboliteId"]), dtype = np.dtype("float64")
		)

	# Amino acid fraction
	aminoAcidView = biomassContainer.countsView(kb.aaIDs)

	aaMmolPerGDCW = (
			np.sum(
				kb.monomerData["aaCounts"] *
				np.tile(monomersView.counts().reshape(-1, 1), (1, 21)),
				axis = 0
			) * (
				(1 / kb.nAvogadro.to('amino_acid/mmol')) *
				(1 / kb.avgCellDryMassInit)
			)
		).to('mmol/DCW_g')
	
	aminoAcidView.countsInc(
		aaMmolPerGDCW.magnitude
		)

	# RNA fraction
	ntpView = biomassContainer.countsView(kb.ntpIds)

	ntpMmolPerGDCW = (
			np.sum(
				kb.rnaData["countsACGU"] *
				np.tile(rnaView.counts().reshape(-1, 1), (1, 4)),
				axis = 0
			) * (
				(1 / kb.nAvogadro.to('nucleotide / mmol')) *
				(1 / kb.avgCellDryMassInit)
			)
		).to('mmol/DCW_g')

	ntpView.countsInc(
		ntpMmolPerGDCW.magnitude
		)

	# DNA fraction

	dNtpView = biomassContainer.countsView(kb.dNtpIds)	# TODO: Better name so as not to confuse with bulkContainer view

	dNtpMmolPerGDCW = (
			Q_(dNtpsView.counts(),'nucleotide') * (
			(1 / kb.nAvogadro.to('nucleotide/mmol')) *
			(1 / kb.avgCellDryMassInit)
			)
		).to('mmol/DCW_g')

	dNtpView.countsInc(
		dNtpMmolPerGDCW.magnitude
		)
	
	# Glycogen fraction

	glycogenView = biomassContainer.countsView(
		list(kb.cellGlycogenFractionData["metaboliteId"])
		)

	glycogenMassFraction = float(dryComposition60min["glycogenMassFraction"])
	glycogenMass = kb.avgCellDryMassInit * glycogenMassFraction

	mws = kb.getMass(kb.cellGlycogenFractionData["metaboliteId"])

	glycogenMmolPerGDCW = (
			(
				glycogenMass * kb.cellGlycogenFractionData["massFraction"]
			) / mws.to('DCW_g/mmol') * (
				1 / kb.avgCellDryMassInit
			)
		).to('mmol/DCW_g')
	
	glycogenView.countsInc(
		glycogenMmolPerGDCW.magnitude
		)

	# Murein fraction

	mureinView = biomassContainer.countsView(
		list(kb.cellMureinFractionData["metaboliteId"])
		)

	mureinMassFraction = float(dryComposition60min["mureinMassFraction"])
	mureinMass = kb.avgCellDryMassInit * mureinMassFraction

	mws = kb.getMass(kb.cellMureinFractionData["metaboliteId"])

	mureinMmolPerGDCW = (
			(
			mureinMass * kb.cellMureinFractionData["massFraction"]
			) / mws.to('DCW_g/mmol') * (
			1 / kb.avgCellDryMassInit)
		).to('mmol/DCW_g')

	mureinView.countsInc(
		mureinMmolPerGDCW.magnitude
		)

	# LPS fraction

	lpsView = biomassContainer.countsView(
		list(kb.cellLPSFractionData["metaboliteId"])
		)

	lpsMassFraction = float(dryComposition60min["lpsMassFraction"])
	lpsMass = kb.avgCellDryMassInit * lpsMassFraction

	mws = kb.getMass(kb.cellLPSFractionData["metaboliteId"])

	lpsMmolPerGDCW = (
			(
			lpsMass * kb.cellLPSFractionData["massFraction"]
			) / mws.to('DCW_g/mmol') * (
			1 / kb.avgCellDryMassInit)
		).to('mmol/DCW_g')

	lpsView.countsInc(
		lpsMmolPerGDCW.magnitude
		)

	# Lipid fraction

	lipidView = biomassContainer.countsView(
		list(kb.cellLipidFractionData["metaboliteId"])
		)

	lipidMassFraction = float(dryComposition60min["lipidMassFraction"])
	lipidMass = kb.avgCellDryMassInit * lipidMassFraction

	mws = kb.getMass(kb.cellLipidFractionData["metaboliteId"])

	lipidMmolPerGDCW = (
			(
			lipidMass * kb.cellLipidFractionData["massFraction"]
			) / mws.to('DCW_g/mmol') * (
			1 / kb.avgCellDryMassInit)
		).to('mmol/DCW_g')

	lipidView.countsInc(
		lipidMmolPerGDCW.magnitude
		)

	# Inorganic ion fraction

	inorganicIonView = biomassContainer.countsView(
		list(kb.cellInorganicIonFractionData["metaboliteId"])
		)

	inorganicIonMassFraction = float(dryComposition60min["inorganicIonMassFraction"])
	inorganicIonMass = kb.avgCellDryMassInit * inorganicIonMassFraction

	mws = kb.getMass(kb.cellInorganicIonFractionData["metaboliteId"])
	
	inorganicIonMmolPerGDCW = (
			(
			inorganicIonMass * kb.cellInorganicIonFractionData["massFraction"]
			) / mws.to('DCW_g/mmol') * (
			1 / kb.avgCellDryMassInit)
		).to('mmol/DCW_g')

	inorganicIonView.countsInc(
		inorganicIonMmolPerGDCW.magnitude
		)

	# Soluble pool fraction

	solublePoolView = biomassContainer.countsView(
		list(kb.cellSolublePoolFractionData["metaboliteId"])
		)

	solublePoolMassFraction = float(dryComposition60min["solublePoolMassFraction"])
	solublePoolMass = kb.avgCellDryMassInit * solublePoolMassFraction

	mws = kb.getMass(kb.cellSolublePoolFractionData["metaboliteId"])
	
	solublePoolMmolPerGDCW = (
			(
			solublePoolMass * kb.cellSolublePoolFractionData["massFraction"]
			) / mws.to('DCW_g/mmol') * (
			1 / kb.avgCellDryMassInit)
		).to('mmol/DCW_g')

	solublePoolView.countsInc(
		solublePoolMmolPerGDCW.magnitude
		)
	


	# Initial pool sizes
	# Pools are used for inter-process communication.  As a consequence, their
	# size and rate of growth are a function of the time step, which is not 
	# known until the simulation states running

	# GTPs used for translation (recycled, not incorporated into biomass)

	aasUsedOverCellCycle = aaMmolPerGDCW.magnitude.sum()

	gtpUsedOverCellCycleMmolPerGDCW = kb.gtpPerTranslation * aasUsedOverCellCycle

	gtpPoolOverCellCyclePerUnitTime = (np.log(2) / kb.cellCycleLen.magnitude) * gtpUsedOverCellCycleMmolPerGDCW

	# biomassContainer.countsInc(
	# 	gtpUsedOverCellCycleMmolPerGDCW,
	# 	"GTP[c]"
	# 	)

	# TODO: make this more general and add to KB (default undefined?)
	kb.gtpPoolSize = Q_(gtpPoolOverCellCyclePerUnitTime, "mmol/DCW_g/s")

	poolIncreasesContainer = BulkObjectsContainer(list(kb.wildtypeBiomass["metaboliteId"]), np.float64)

	poolIncreasesContainer.countIs(
		gtpPoolOverCellCyclePerUnitTime,
		"GTP[c]"
		)

	# Account for growth associated maintenance
<<<<<<< HEAD
	darkATP = GAM - gtpUsedOverCellCycleMmolPerGDCW # This has everything we can't account for
=======
	darkATP = GROWTH_ASSOCIATED_MAINTENANCE - gtpUsedOverCellCycle # This has everything we can't account for
>>>>>>> 61937513
	atpPoolOverCellCyclePerUnitTime = (np.log(2) / kb.cellCycleLen.magnitude) * darkATP

	# biomassContainer.countsInc(
	# 	darkATP,
	# 	"ATP[c]"
	# 	)

	kb.atpPoolSize = Q_(atpPoolOverCellCyclePerUnitTime, "mmol/DCW_g/s")

	poolIncreasesContainer.countIs(
		atpPoolOverCellCyclePerUnitTime,
		"ATP[c]"
		)



	# TODO: also add this to the KB
	kb.wildtypeBiomassPoolIncreases = type(kb.wildtypeBiomass)(
		np.zeros_like(kb.wildtypeBiomass.fullArray()),
		{'biomassFlux': 'mmol / (DCW_g) / s', 'metaboliteId': None}
		)

	kb.wildtypeBiomassPoolIncreases.struct_array["biomassFlux"] = poolIncreasesContainer.counts()

	# Validate

	mws = kb.getMass(biomassContainer._objectNames)
	# TODO


	# TODO: Unhack this
	kb.wildtypeBiomass.struct_array["biomassFlux"] = biomassContainer.counts()


def normalize(array):
	return np.array(array).astype("float") / np.linalg.norm(array, 1)

def countsFromMassAndExpression(mass, mws, relativeExpression, nAvogadro):
	assert np.allclose(np.sum(relativeExpression), 1)
	assert type(mass) != Q_
	assert type(mws) != Q_
	assert type(relativeExpression) != Q_
	assert type(nAvogadro) != Q_
	return mass / np.dot(mws / nAvogadro, relativeExpression)

def setRNACounts(kb, rnaMass, mRnaView, rRna23SView, rRna16SView, rRna5SView, tRnaView):

	## 23S rRNA Mass Fractions ##

	# Assume all 23S rRNAs are expressed equally
	rRna23SExpression = normalize(np.ones(rRna23SView.counts().size))

	nRRna23Ss = countsFromMassAndExpression(
		rnaMass.to('DCW_g').magnitude * RRNA23S_MASS_SUB_FRACTION,
		kb.rnaData["mw"][kb.rnaData["isRRna23S"]].to('g/mol').magnitude,
		rRna23SExpression,
		kb.nAvogadro.to('1/mol').magnitude
		)

	## 16S rRNA Mass Fractions ##

	# Assume all 16S rRNAs are expressed equally
	rRna16SExpression = normalize(np.ones(rRna16SView.counts().size))

	nRRna16Ss = countsFromMassAndExpression(
		rnaMass.to('DCW_g').magnitude * RRNA16S_MASS_SUB_FRACTION,
		kb.rnaData["mw"][kb.rnaData["isRRna16S"]].to('g/mol').magnitude,
		rRna16SExpression,
		kb.nAvogadro.to('1/mol').magnitude
		)

	## 5S rRNA Mass Fractions ##

	# Assume all 5S rRNAs are expressed equally
	rRna5SExpression = normalize(np.ones(rRna5SView.counts().size))

	nRRna5Ss = countsFromMassAndExpression(
		rnaMass.to('DCW_g').magnitude * RRNA5S_MASS_SUB_FRACTION,
		kb.rnaData["mw"][kb.rnaData["isRRna5S"]].to('g/mol').magnitude,
		rRna5SExpression,
		kb.nAvogadro.to('1/mol').magnitude
		)

	# ## Correct numbers of 23S, 16S, 5S rRNAs so that they are all equal
	# # TODO: Maybe don't need to do this at some point (i.e., when the model is more sophisticated)
	nRRna23Ss = nRRna16Ss = nRRna5Ss = np.mean((nRRna23Ss, nRRna16Ss, nRRna5Ss))

	# TODO: Remove this hack once complexation is working
	rRna23SExpression[:] = 0.
	rRna23SExpression[0] = 1.

	rRna16SExpression[:] = 0.
	rRna16SExpression[0] = 1.

	rRna5SExpression[:] = 0.
	rRna5SExpression[0] = 1.

	rRna23SView.countsIs((nRRna23Ss * rRna23SExpression))
	rRna16SView.countsIs((nRRna16Ss * rRna16SExpression))
	rRna5SView.countsIs((nRRna5Ss * rRna5SExpression))

	## tRNA Mass Fractions ##

	# Assume all tRNAs are expressed equally (TODO: Change this based on monomer expression!)
	tRnaExpression = normalize(np.ones(tRnaView.counts().size))

	nTRnas = countsFromMassAndExpression(
		rnaMass.to('DCW_g').magnitude * TRNA_MASS_SUB_FRACTION,
		kb.rnaData["mw"][kb.rnaData["isTRna"]].to('g/mol').magnitude,
		tRnaExpression,
		kb.nAvogadro.to('1/mol').magnitude
		)

	tRnaView.countsIs((nTRnas * tRnaExpression))

	## mRNA Mass Fractions ##

	mRnaExpression = normalize(kb.rnaExpression['expression'][kb.rnaExpression['isMRna']])

	nMRnas = countsFromMassAndExpression(
		rnaMass.to('DCW_g').magnitude * MRNA_MASS_SUB_FRACTION,
		kb.rnaData["mw"][kb.rnaData["isMRna"]].to('g/mol').magnitude,
		mRnaExpression,
		kb.nAvogadro.to('1/mol').magnitude
		)

	mRnaView.countsIs((nMRnas * mRnaExpression))

def setMonomerCounts(kb, monomerMass, monomersView):

	monomerExpression = normalize(
		kb.rnaExpression['expression'][kb.rnaIndexToMonomerMapping].magnitude /
		(np.log(2) / kb.cellCycleLen.to("s").magnitude + kb.monomerData["degRate"].to("1/s").magnitude)
		)

	nMonomers = countsFromMassAndExpression(
		monomerMass.to("DCW_g").magnitude,
		kb.monomerData["mw"].to('g/mol').magnitude,
		monomerExpression,
		kb.nAvogadro.to('1/mol').magnitude
		)

	monomersView.countsIs((nMonomers * monomerExpression))

def calcChromosomeMass(numA, numC, numG, numT, kb):
	weights = collections.OrderedDict({
		# Handles reverse complement
		"A": (
			float(kb.getMass(["DAMP[c]"]).magnitude)
			),
		"C": (
			float(kb.getMass(["DCMP[c]"]).magnitude)
			),
		"G": (
			float(kb.getMass(["DGMP[c]"]).magnitude)
			),
		"T": (
			float(kb.getMass(["DTMP[c]"]).magnitude)
			),
		})

	seqLen = numA + numC + numG + numT

	return (
		weights["A"] * numA +
		weights["C"] * numC +
		weights["G"] * numG +
		weights["T"] * numT -
		seqLen * 17.01 # Note: no factor of 2 is needed because the num variables account for double-strandedness
		)


def calcNumDntpsDnmps(kb, tau_d):
	if tau_d != 60:
		raise NotImplementedError, "This function currently only works for the special case of 60 min doubling time."

	nPolymerases = 4
	k_elng = kb.dnaPolymeraseElongationRate.to("nucleotide / s").magnitude

	seqLen = len(kb.genomeSeq)
	t_C = seqLen / 2. / k_elng # Length of C period (approximate)
	tau_d = kb.cellCycleLen.to("s").magnitude # Doubling time
	N_p = 2 * seqLen	# Number of polymerized dNMPs (DNA is double-stranded, thus the factor of 2)
	dt = kb.timeStep.to("s").magnitude

	return np.fmax(
		2 * N_p / np.exp((np.log(2) / tau_d) * t_C),
		(nPolymerases * k_elng * dt) / (np.exp((np.log(2) / tau_d) * dt) - 1)
		)


def adjustCompositionBasedOnChromosomeSeq(bulkContainer, kb):

	dryComposition60min = kb.cellDryMassComposition[kb.cellDryMassComposition["doublingTime"].to('min').magnitude == 60]
	dnaMassFraction = float(dryComposition60min["dnaMassFraction"])
	dnaMass = kb.avgCellDryMassInit * dnaMassFraction
	chromMass = calcChromosomeMass(
		kb.genomeSeq.count("A") + kb.genomeSeq.count("T"),
		kb.genomeSeq.count("C") + kb.genomeSeq.count("G"),
		kb.genomeSeq.count("G") + kb.genomeSeq.count("C"),
		kb.genomeSeq.count("T") + kb.genomeSeq.count("A"),
		kb) / kb.nAvogadro.magnitude

	nDnmps = (kb.genomeLength * 2)
	# nDntps = calcNumDntpsDnmps(kb, 60) - nDnmps
	k_elng = kb.dnaPolymeraseElongationRate.to("nucleotide / s").magnitude
	seqLen = len(kb.genomeSeq)
	t_C = seqLen / 2. / k_elng # Length of C period (approximate)
	tau_d = kb.cellCycleLen.to("s").magnitude
	nDntps = (2 * np.exp(-np.log(2)/tau_d * t_C) - 1) * nDnmps * EXCESS_FREE_DNTP_CAPACITY

	fracA = float(kb.genomeSeq.count("A") + kb.genomeSeq.count("T")) / (2 * kb.genomeLength)
	fracC = float(kb.genomeSeq.count("C") + kb.genomeSeq.count("G")) / (2 * kb.genomeLength)
	fracG = float(kb.genomeSeq.count("G") + kb.genomeSeq.count("C")) / (2 * kb.genomeLength)
	fracT = float(kb.genomeSeq.count("T") + kb.genomeSeq.count("A")) / (2 * kb.genomeLength)

	nDatp = np.ceil(nDntps * fracA)
	nDctp = np.ceil(nDntps * fracC)
	nDgtp = np.ceil(nDntps * fracG)
	nDttp = np.ceil(nDntps * fracT)

	dNtpMws = collections.OrderedDict({
		"A": (
			float(kb.getMass(["DATP[c]"]).magnitude)
			),
		"C": (
			float(kb.getMass(["DCTP[c]"]).magnitude)
			),
		"G": (
			float(kb.getMass(["DGTP[c]"]).magnitude)
			),
		"T": (
			float(kb.getMass(["DTTP[c]"]).magnitude)
			),
		})

	dNtpMass = (
		dNtpMws["A"] * nDatp + dNtpMws["C"] * nDctp +
		dNtpMws["G"] * nDgtp + dNtpMws["T"] * nDttp
		) / kb.nAvogadro.magnitude
	dnaMassCalc = chromMass + dNtpMass

	fracDifference = (dnaMass.magnitude - dnaMassCalc) / kb.avgCellDryMassInit.magnitude
	# if fracDifference < 0:
	# 	raise NotImplementedError, "Have to add DNA mass. Make sure you want to do this."
	idx60Min = np.where(kb.cellDryMassComposition["doublingTime"].to('min').magnitude == 60)
	dNtpCompositionIdx = 3 # TODO: Get this from code somehow
	nElems = 9 # TODO: Get this from code somehow
	nonDNtpsIdxs = [x for x in range(1, nElems + 1) if x != dNtpCompositionIdx]
	amountToAdd = fracDifference / len(nonDNtpsIdxs)
	kb.cellDryMassComposition.struct_array.view((np.float, 10))[idx60Min, nonDNtpsIdxs] += amountToAdd
	kb.cellDryMassComposition.struct_array.view((np.float, 10))[idx60Min, dNtpCompositionIdx] = dnaMassCalc / kb.avgCellDryMassInit.magnitude
	assert np.allclose(1, kb.cellDryMassComposition.struct_array.view((np.float, 10))[idx60Min, 1:].sum()), "Composition fractions must sum to 1!"

if __name__ == "__main__":
	import wholecell.utils.constants

	kb = cPickle.load(
		open(os.path.join(
			wholecell.utils.constants.SERIALIZED_KB_DIR,
			wholecell.utils.constants.SERIALIZED_KB_FIT_FILENAME
			), "rb")
		)
	
	fitKb(kb)<|MERGE_RESOLUTION|>--- conflicted
+++ resolved
@@ -427,11 +427,8 @@
 		)
 
 	# Account for growth associated maintenance
-<<<<<<< HEAD
-	darkATP = GAM - gtpUsedOverCellCycleMmolPerGDCW # This has everything we can't account for
-=======
-	darkATP = GROWTH_ASSOCIATED_MAINTENANCE - gtpUsedOverCellCycle # This has everything we can't account for
->>>>>>> 61937513
+	darkATP = GROWTH_ASSOCIATED_MAINTENANCE - gtpUsedOverCellCycleMmolPerGDCW # This has everything we can't account for
+
 	atpPoolOverCellCyclePerUnitTime = (np.log(2) / kb.cellCycleLen.magnitude) * darkATP
 
 	# biomassContainer.countsInc(
