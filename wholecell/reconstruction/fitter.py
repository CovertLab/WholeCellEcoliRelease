--- conflicted
+++ resolved
@@ -187,13 +187,8 @@
 	## Number of RNA Polymerases ##
 	rnaLengths = numpy.sum(kb.rnaData['countsAUCG'], axis = 1)
 	nRnapsNeeded = numpy.sum(
-<<<<<<< HEAD
-		(
-			numpy.log(2) / kb.cellCycleLen.magnitude + kb.rnaData["degRate"]
-=======
 		rnaLengths / kb.rnaPolymeraseElongationRate * (
 			numpy.log(2) / kb.cellCycleLen + kb.rnaData["degRate"]
->>>>>>> e8bb48fc
 			) * rnaView.counts()
 		).to('dimensionless').magnitude
 
@@ -245,17 +240,9 @@
 
 	## Synthesis probabilities ##
 	synthProb = normalize(
-<<<<<<< HEAD
 		(
 			numpy.log(2) / kb.cellCycleLen.magnitude + kb.rnaData["degRate"]
 			) * rnaView.counts()
-=======
-			(
-			rnaLengths / kb.rnaPolymeraseElongationRate * (
-				numpy.log(2) / kb.cellCycleLen + kb.rnaData["degRate"]
-				) * rnaView.counts()
-			).to('dimensionless').magnitude
->>>>>>> e8bb48fc
 		)
 
 	kb.rnaData["synthProb"][:] = synthProb
