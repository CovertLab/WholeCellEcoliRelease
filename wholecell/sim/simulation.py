--- conflicted
+++ resolved
@@ -69,10 +69,7 @@
 		self.kbDir = wholecell.utils.config.SIM_FIXTURE_DIR
 
 		import cPickle
-<<<<<<< HEAD
-=======
 		# TODO: Remove HACK and actually use some logic here!
->>>>>>> f52ac936
 		if True or self._options['reconstructKB'] or not os.path.exists(os.path.join(self.kbDir,'KnowledgeBase.cPickle')):
 			import wholecell.utils.knowledgebase_fixture_manager
 			kb = wholecell.utils.knowledgebase_fixture_manager.cacheKnowledgeBase(self.kbDir)
