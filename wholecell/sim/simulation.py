--- conflicted
+++ resolved
@@ -77,18 +77,16 @@
 			kb = wholecell.utils.knowledgebase_fixture_manager.loadKnowledgeBase(
 				os.path.join(self.kbDir, 'KnowledgeBase.cPickle'))
 
-<<<<<<< HEAD
 		import sys
 		sys.path.append(str(os.path.expanduser(wholecell.utils.config.KNOWLEDGEBASE_PACKAGE_DIR)))
 		import ecoliwholecellkb_project.KnowledgeBaseEcoli_2
 		kb2 = ecoliwholecellkb_project.KnowledgeBaseEcoli_2.KnowledgeBaseEcoli_2()
-=======
+
 		# Set time parameters
 		self.lengthSec = self._options['lengthSec'] if self._options['lengthSec'] is not None else kb.parameters['cellCycleLen'].to('s').magnitude # Simulation length (s)
 		self.timeStepSec = self._options['timeStepSec'] if self._options['timeStepSec'] is not None else kb.parameters['timeStep'].to('s').magnitude # Simulation time step (s)
 		self.initialStep = 0
 		self.simulationStep = 0
->>>>>>> f0882cca
 
 		# Fit KB parameters
 		import wholecell.reconstruction.fitter
@@ -147,7 +145,10 @@
 		self._constructProcesses()
 
 		for state in self.states.itervalues():
-			state.initialize(self, kb, kb2)
+			try:
+				state.initialize(self, kb, kb2)
+			except:
+				import ipdb; ipdb.set_trace()
 
 		for process in self.processes.itervalues():
 			process.initialize(self, kb)
@@ -173,7 +174,7 @@
 			('BulkMolecules',	wholecell.states.bulk_molecules.BulkMolecules()),
 			('UniqueMolecules', wholecell.states.unique_molecules.UniqueMolecules()),
 			('Chromosome',		wholecell.states.chromosome.Chromosome()),
-			('Transcripts',		wholecell.states.transcripts.Transcripts()),
+			#('Transcripts',		wholecell.states.transcripts.Transcripts()),
 			('Time',			wholecell.states.time.Time()),
 			('RandStream',		wholecell.states.rand_stream.RandStream())
 			])
