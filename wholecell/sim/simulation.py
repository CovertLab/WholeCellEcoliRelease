--- conflicted
+++ resolved
@@ -25,23 +25,8 @@
 import wholecell.loggers.shell
 import wholecell.loggers.disk
 
-<<<<<<< HEAD
-=======
 from wholecell.io.tablewriter import TableWriter
 
-# TODO: merge these two dicts?
-OPTIONS_AND_ENVIRON_VARS = dict(
-	seed = ("WC_SEED", int),
-	lengthSec = ("WC_LENGTHSEC", int),
-	logToShell = ("WC_LOGTOSHELL", json.loads),
-	logToDisk = ("WC_LOGTODISK", json.loads),
-	outputDir = ("WC_OUTPUTDIR", json.loads),
-	overwriteExistingFiles = ("WC_OVERWRITEEXISTINGFILES", json.loads),
-	logToDiskEvery = ("WC_LOGTODISKEVERY", int),
-	kbLocation = ("WC_KBLOCATION", json.loads)
-	)
-
->>>>>>> 09b4338d
 DEFAULT_SIMULATION_KWARGS = dict(
 	seed = 0,
 	lengthSec = 3600,
