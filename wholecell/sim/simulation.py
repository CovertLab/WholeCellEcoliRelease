#!/usr/bin/env python

"""
Simulation

@author: Derek Macklin
@organization: Covert Lab, Department of Bioengineering, Stanford University
@date: Created 4/4/2013
"""

import collections
import tables
import os

DEFAULT_PROCESSES = [
	'Complexation',
	'Metabolism',
	'ProteinMaturation',
	'RnaDegradation',
	'RnaMaturation',
	'Transcription',
	'Translation',
	] # TOKB

KB_PATH = os.path.join('fixtures', 'KnowledgeBase.cPickle')

SIM_INIT_ARGS = dict(
	includedProcesses = None,
	freeMolecules = None,
	lengthSec = None, timeStepSec = None,
	seed = None,
	reconstructKB = False,
	logToShell = True,
	logToDisk = False, outputDir = None, overwriteExistingFiles = False, logToDiskEvery = None
	)

class Simulation(object):
	""" Simulation """

	# Constructors
	def __init__(self, **kwargs):
		# Make sure the arguments passed are valid
		if (kwargs.viewkeys() - SIM_INIT_ARGS.viewkeys()):
			raise Exception('Unrecognized arguments passed to Simulation.__init__: {}'.format(
					kwargs.viewkeys() - SIM_INIT_ARGS.viewkeys()))

		self._options = SIM_INIT_ARGS.copy()
		self._options.update(kwargs)

		# Set processes
		self.includedProcesses = self._options['includedProcesses'] if self._options['includedProcesses'] is not None else DEFAULT_PROCESSES

		self.freeMolecules = self._options['freeMolecules']

		if self.freeMolecules is not None:
			self.includedProcesses.append('FreeProduction')

		# References to simulation objects
		self.randStream = None
		self.states = None
		self.processes = None

		self._constructRandStream()

		# Set time parameters
		self.lengthSec = self._options['lengthSec'] if self._options['lengthSec'] is not None else 3600. # Simulation length (s) TOKB
		self.timeStepSec = self._options['timeStepSec'] if self._options['timeStepSec'] is not None else 1. # Simulation time step (s) TOKB
		self.initialStep = 0
		self.simulationStep = 0

		# Set random seed
		self.seed = self._options['seed']

		# Create KB
		self.kbPath = KB_PATH # TODO: option?

		import cPickle
		if self._options['reconstructKB'] or not os.path.exists(self.kbPath):
			import wholecell.reconstruction.knowledgebase
			kb = wholecell.reconstruction.knowledgebase.KnowledgeBase(
				dataFileDir = "data/parsed",
				seqFileName = "data/raw/sequence.txt"
				)

			cPickle.dump(kb, open(self.kbPath, "wb"),
				protocol = cPickle.HIGHEST_PROTOCOL)

		else:
			kb = cPickle.load(open(self.kbPath, "rb"))

		# Fit KB parameters
		import wholecell.reconstruction.fitter
		wholecell.reconstruction.fitter.fitSimulation(kb)
		# TODO: save fit KB and use that instead of saving/loading fit parameters

		# Initialize simulation from fit KB
		self._initialize(kb)

		# Set loggers
		self.loggers = []

		if self._options['logToShell']:
			import wholecell.loggers.shell

			self.loggers.append(
				wholecell.loggers.shell.Shell()
				)

		if self._options['logToDisk']:
			import wholecell.loggers.disk

			self.loggers.append(
				wholecell.loggers.disk.Disk(
					self._options['outputDir'],
					self._options['overwriteExistingFiles'],
					self._options['logToDiskEvery']
					)
				)


	@classmethod
	def initFromFile(cls, filePath, **kwargs):
		import json

		try:
			jsonArgs = json.load(open(filePath))

		except ValueError:
			raise Exception('Caught ValueError; these can be caused by excess commas in the json file, which may not be caught by the syntx checker in your text editor.')

		jsonArgs.update(kwargs)

		return cls(**jsonArgs)


	# Construct random stream
	def _constructRandStream(self):
		import wholecell.utils.rand_stream
		self.randStream = wholecell.utils.rand_stream.RandStream()


	# Link states and processes
	def _initialize(self, kb):
		self._constructStates()
		self._constructProcesses()

		for state in self.states.itervalues():
			state.initialize(self, kb)

		for process in self.processes.itervalues():
			process.initialize(self, kb)

		self._allocateMemory()
		self._calcInitialConditions()


	# Construct states
	def _constructStates(self):
		import wholecell.states.mass
		# import wholecell.states.MetabolicFlux
<<<<<<< HEAD
		import wholecell.states.bulk_counts
=======
		import wholecell.states.molecule_counts
		import wholecell.states.unique_molecules
>>>>>>> 8472fe61
		import wholecell.states.time
		import wholecell.states.rand_stream

		self.states = collections.OrderedDict([
			('Mass',			wholecell.states.mass.Mass()),
			#('MetabolicFlux',	wholecell.sim.state.MetabolicFlux.MetabolicFlux()),
<<<<<<< HEAD
			('BulkCounts',		wholecell.states.bulk_counts.BulkCounts()),
=======
			('MoleculeCounts',	wholecell.states.molecule_counts.MoleculeCounts()),
			('UniqueMolecules', wholecell.states.unique_molecules.UniqueMolecules()),
>>>>>>> 8472fe61
			('Time',			wholecell.states.time.Time()),
			('RandStream',		wholecell.states.rand_stream.RandStream())
			])

		self.time = self.states['Time']


	# Construct processes
	def _constructProcesses(self):
		import wholecell.processes.complexation
		import wholecell.processes.metabolism
		import wholecell.processes.protein_maturation
		import wholecell.processes.rna_degradation
		import wholecell.processes.rna_maturation
		import wholecell.processes.transcription
		import wholecell.processes.translation
		import wholecell.processes.free_production

		self.processes = collections.OrderedDict([
			('Complexation',		wholecell.processes.complexation.Complexation()),
			('Metabolism',			wholecell.processes.metabolism.Metabolism()),
			('ProteinMaturation',	wholecell.processes.protein_maturation.ProteinMaturation()),
			('RnaDegradation',		wholecell.processes.rna_degradation.RnaDegradation()),
			('RnaMaturation',		wholecell.processes.rna_maturation.RnaMaturation()),
			('Transcription',		wholecell.processes.transcription.Transcription()),
			('Translation',			wholecell.processes.translation.Translation()),
			('FreeProduction',		wholecell.processes.free_production.FreeProduction())
			])

		# Remove processes not listed as being included
		for process in self.processes.iterkeys():
			if process not in self.includedProcesses:
				self.processes.pop(process)


	# Allocate memory
	def _allocateMemory(self):
		for state in self.states.itervalues():
			state.allocate()


	# Calculate initial conditions
	def _calcInitialConditions(self):
		# Calculate initial conditions
		for state in self.states.itervalues():
			state.calcInitialConditions()


	# -- Run simulation --

	# Run simulation
	def run(self):
		# Calculate initial dependent state
		self._calculateState()

		self._logInitialize()

		while self.time.value < self.lengthSec:
			self.simulationStep += 1

			self._evolveState()
			self._logAppend()

		self._logFinalize()


	def _calculateState(self):
		for state in self.states.itervalues():
			state.calculate()


	# Calculate temporal evolution
	def _evolveState(self):
		# Partition states among processes
		for state in self.states.itervalues():
			state.partition()

		# Simulate submodels
		for process in self.processes.itervalues():
			process.evolveState()

		# Merge state
		for state in self.states.itervalues():
			state.merge()

		# Recalculate dependent state
		self._calculateState()


	# --- Logger functions ---
	def _logInitialize(self):
		for logger in self.loggers:
			logger.initialize(self)


	def _logAppend(self):
		for logger in self.loggers:
			logger.append(self)


	def _logFinalize(self):
		for logger in self.loggers:
			logger.finalize(self)

	# Save to/load from disk
	def pytablesCreate(self, h5file, expectedRows):
		groupFit = h5file.createGroup(
			h5file.root,
			'fitParameters',
			'Fit parameter values'
			)

		h5file.createArray(groupFit, 'initialDryMass', self.states['BulkCounts'].initialDryMass)
		h5file.createArray(groupFit, 'rnaExp', self.states['BulkCounts'].rnaExp)
		h5file.createArray(groupFit, 'monExp', self.states['BulkCounts'].monExp)
		h5file.createArray(groupFit, 'feistCoreVals', self.states['BulkCounts'].feistCoreVals)
		if 'Transcription' in self.processes:
			h5file.createArray(groupFit, 'rnaSynthProb', self.processes['Transcription'].rnaSynthProb)

		groupNames = h5file.createGroup(
			h5file.root,
			'names',
			'State and process names'
			)

		h5file.createArray(groupNames, 'states', [s for s in self.states.viewkeys()])
		
		if self.processes:
			h5file.createArray(groupNames, 'processes', [s for s in self.processes.viewkeys()])

		groupValues = h5file.createGroup(
			h5file.root,
			'values',
			'Non-fit parameter values'
			)

		h5file.createArray(groupValues, 'molMass', self.states['BulkCounts']._molMass)

		# TODO: cache KB


	def pytablesAppend(self, h5file):
		# Included for consistency, eventual features...
		pass


	def pytablesLoad(self, h5file, timePoint):
		group = h5file.get_node('/', 'fitParameters')

		self.states['BulkCounts'].initialDryMass = group.initialDryMass.read()
		self.states['BulkCounts'].rnaExp[:] = group.rnaExp.read()
		self.states['BulkCounts'].monExp[:] = group.monExp.read()
		self.states['BulkCounts'].feistCoreVals[:] = group.feistCoreVals.read()
		self.processes['Transcription'].rnaSynthProb[:] = group.rnaSynthProb.read()


	@classmethod
	def loadSimulation(cls, stateDir, timePoint, newDir = None, overwriteExistingFiles = False):
		newSim = cls.initFromFile(
			os.path.join(stateDir, 'simOpts.json'),
			logToDisk = newDir is not None,
			overwriteExistingFiles = overwriteExistingFiles,
			outputDir = newDir
			)

		with tables.openFile(os.path.join(stateDir, 'Main.hdf')) as h5file:
			newSim.pytablesLoad(h5file, timePoint)

		for stateName, state in newSim.states.viewitems():
			with tables.openFile(os.path.join(stateDir, stateName + '.hdf')) as h5file:
				try:
					state.pytablesLoad(h5file, timePoint)
				except IndexError:
					raise Exception, 'Time point chosen to load is out of range!\n'

		newSim.initialStep = timePoint

		# Calculate derived states
		newSim._calculateState() # TODO: add calculate() to State superclass call?

		return newSim


	# -- Get, set options and parameters
	def getDynamics(self):
		val = {}
		for state in self.states.itervalues():
			val[state.meta["id"]] = state.getDynamics()
		return val

	@property
	def seed(self):
		return

	@seed.setter
	def seed(self, value):
		if hasattr(self, "randStream"):
			self.randStream.seed = value

	@property
	def randState(self):
		return self.randStream.state

	@randState.setter
	def randState(self, value):
		self.randStream.state = value

	def options(self):
		return self._options<|MERGE_RESOLUTION|>--- conflicted
+++ resolved
@@ -158,24 +158,16 @@
 	def _constructStates(self):
 		import wholecell.states.mass
 		# import wholecell.states.MetabolicFlux
-<<<<<<< HEAD
 		import wholecell.states.bulk_counts
-=======
-		import wholecell.states.molecule_counts
 		import wholecell.states.unique_molecules
->>>>>>> 8472fe61
 		import wholecell.states.time
 		import wholecell.states.rand_stream
 
 		self.states = collections.OrderedDict([
 			('Mass',			wholecell.states.mass.Mass()),
 			#('MetabolicFlux',	wholecell.sim.state.MetabolicFlux.MetabolicFlux()),
-<<<<<<< HEAD
 			('BulkCounts',		wholecell.states.bulk_counts.BulkCounts()),
-=======
-			('MoleculeCounts',	wholecell.states.molecule_counts.MoleculeCounts()),
 			('UniqueMolecules', wholecell.states.unique_molecules.UniqueMolecules()),
->>>>>>> 8472fe61
 			('Time',			wholecell.states.time.Time()),
 			('RandStream',		wholecell.states.rand_stream.RandStream())
 			])
