"""
Abstract base class for a Firetask that runs a category of analysis plots.

If the `DEBUG_GC` environment variable is true, enable memory leak detection.
"""

from __future__ import absolute_import, division, print_function

import abc
from collections import OrderedDict
import importlib
import multiprocessing as mp
import os
import sys
import time
import traceback

from fireworks import FiretaskBase
import matplotlib as mpl
from PIL import Image
from typing import List

<<<<<<< HEAD
from wholecell.utils import data, parallelization
=======
from wholecell.utils import data
from wholecell.utils import parallelization
import wholecell.utils.filepath as fp
>>>>>>> b063a672


# Used to set the backend to Agg before pyplot imports in other scripts.
# Other configuration settings can be added to the file as well.
mpl.rc_file(fp.MATPLOTLIBRC_FILE)

SUB_DIRECTORIES = {'.png': 'low_res_plots'}


class AnalysisBase(FiretaskBase):
	"""Base class for analysis plot Firetasks.

	Each subclass should set the usual Firetask class variables _fw_name,
	required_params, and optional_params; also

		TAGS = the dictionary that maps tag names to lists of analysis plot
			module filenames (in this category) to run.

			Use all uppercase for tag names so they don't conflict with module
			filenames.

			The tag 'CORE' lists the plots to run by default when the argument
			list is empty.

			The tag 'ACTIVE' lists all active plots in this category. The
			nightly build should run 'ACTIVE'.

		MODULE_PATH = the module pathname for loading this subclass's analysis
			plots.

	Optional params include plot, output_filename_prefix, cpus.
	"""

	@abc.abstractmethod
	def plotter_args(self, module_filename):
		"""(Abstract) Return a tuple of arguments to pass to the analysis plot
		class' `main()` method.
		"""
		raise NotImplementedError

	def expand_plot_names(self, plot_names, name_dict):
		'''Recursively expand TAGS and plot names that lack the '.py' suffix,
		adding the names to name_dict. name_dict is an OrderedDict doing the
		job of an OrderedSet class.
		'''
		for name in plot_names:
			if name in self.TAGS:
				self.expand_plot_names(self.TAGS[name], name_dict)
			elif name.endswith('.py'):
				name_dict[name] = True
			else:
				name_dict[name + '.py'] = True

	def list_plot_files(self, plot_names):
		'''List the plot module files (within self.MODULE_PATH) named by the
		given list of plot names, doing these transformations:

			* Default to the 'CORE' tag if plot_names is empty.
			* Expand all TAGS as defined by self.TAGS.
			* Append '.py' to filenames as needed.
			* Deduplicate entries but preserve the order.
		'''
		if not plot_names:
			plot_names = ['CORE']
		name_dict = OrderedDict()
		self.expand_plot_names(plot_names, name_dict)
		return name_dict.keys()

	def compile_images(self, file_list, extension='.png'):
		# type: (List[str], str) -> None
		"""
		Compiles images into a single file.

		Args:
			file_list: list of python analysis files that were run
			extension: plot filename extension, expected sub directory
				should be in SUB_DIRECTORIES

		Notes:
			- Only handles .png extension but other python packages should be able
			to handle vector based outputs (.pdf or .svg)
			- Will not handle all analysis plots produced if saved under a name
			other than the default filename
		"""

		# Identify images to compile
		sub_dir = SUB_DIRECTORIES.get(extension, '')
		output_dir = os.path.join(self['output_plots_directory'], sub_dir)
		output_bases = [self.plotter_args(f)[2] for f in file_list]

		# Load images and data
		image_files = [os.path.join(output_dir, base + extension) for base in output_bases]
		images = [Image.open(f) for f in image_files if os.path.exists(f)]
		if not images:
			return
		widths, heights = zip(*(i.size for i in images))

		# Create and save compiled image
		compiled_image = Image.new('RGB', (max(widths), sum(heights)), (255, 255, 255))
		pos = 0
		for image in images:
			compiled_image.paste(image, (0, pos))
			pos += image.size[1]
		compiled_image.save(os.path.join(output_dir, 'compiled' + extension))

	def run_task(self, fw_spec):
		startTime = time.time()
		print("\n{}: --- Starting {} ---".format(
			time.ctime(startTime), type(self).__name__))

		plot_names = self.get("plot", [])
		fileList = self.list_plot_files(plot_names)

		self['output_filename_prefix'] = self.get('output_filename_prefix', '')
		self['metadata'] = data.expand_keyed_env_vars(self['metadata'])

		# TODO(jerry): Restructure the code to `exec` the analyses using their
		# command line interpreters rather than `fork` them via mp.Pool(), to
		# work around Issue #392 with `fork`. For this to call the command line
		# code, it should not run analyses via this firetask.
		# Meanwhile, parallelization.cpus() returns 1 on macOS unless the
		# caller overrides that safety check.
		cpus = parallelization.cpus(self.get("cpus", 1))
		pool = None
		results = {}

		if cpus > 1:
			pool = mp.Pool(processes=cpus)

		exceptionFileList = []
		for f in fileList:
			try:
				mod = importlib.import_module(self.MODULE_PATH + '.' + f[:-3])
			except ImportError:
				traceback.print_exc()
				exceptionFileList.append(f)
				continue

			args = self.plotter_args(f)

			if pool:
				results[f] = pool.apply_async(run_plot, args=(mod.Plot, args, f))
			else:
				print("{}: Running {}".format(time.ctime(), f))
				try:
					mod.Plot.main(*args)
				except Exception:
					traceback.print_exc()
					exceptionFileList.append(f)

		if pool:
			pool.close()
			pool.join()
			for f, result in results.items():
				if not result.successful():
					exceptionFileList.append(f)

		if self.get('compile', False):
			print('{}: Compiling images'.format(time.ctime()))
			self.compile_images(fileList)

		timeTotal = time.time() - startTime

		duration = time.strftime('%H:%M:%S', time.gmtime(timeTotal))
		if exceptionFileList:
<<<<<<< HEAD
			print("Completed analysis in {} with an exception in:".format(duration))
			for f in exceptionFileList:
				print("\t{}".format(f))
			raise Exception("Error in analysis")
=======
			print('Completed analysis in {} with an exception in:'.format(duration))
			for f in exceptionFileList:
				print('\t{}'.format(f))
			raise RuntimeError('Error in analysis plot(s): {}'.format(', '.join(exceptionFileList)))
>>>>>>> b063a672
		else:
			print('Completed analysis in {}'.format(duration))


def run_plot(plot_class, args, name):
	"""Run the given plot class in a Pool worker.
	Since this Firetask is running multiple plot classes in parallel, ask them
	to use just 1 CPU core each.
	"""
	try:
		print("{}: Running {}".format(time.ctime(), name))
		plot_class.main(*args, cpus=1)
	except KeyboardInterrupt:
		sys.exit(1)
	except Exception as e:
		traceback.print_exc()
		raise Exception(e)  # TODO: Return e so the caller can print it?<|MERGE_RESOLUTION|>--- conflicted
+++ resolved
@@ -20,13 +20,9 @@
 from PIL import Image
 from typing import List
 
-<<<<<<< HEAD
-from wholecell.utils import data, parallelization
-=======
 from wholecell.utils import data
 from wholecell.utils import parallelization
 import wholecell.utils.filepath as fp
->>>>>>> b063a672
 
 
 # Used to set the backend to Agg before pyplot imports in other scripts.
@@ -192,17 +188,10 @@
 
 		duration = time.strftime('%H:%M:%S', time.gmtime(timeTotal))
 		if exceptionFileList:
-<<<<<<< HEAD
-			print("Completed analysis in {} with an exception in:".format(duration))
-			for f in exceptionFileList:
-				print("\t{}".format(f))
-			raise Exception("Error in analysis")
-=======
 			print('Completed analysis in {} with an exception in:'.format(duration))
 			for f in exceptionFileList:
 				print('\t{}'.format(f))
 			raise RuntimeError('Error in analysis plot(s): {}'.format(', '.join(exceptionFileList)))
->>>>>>> b063a672
 		else:
 			print('Completed analysis in {}'.format(duration))
 
