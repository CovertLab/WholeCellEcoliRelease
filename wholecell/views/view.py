'''
view.py

A View is an interface between a State and a Process.  It provides support for
querying the State, requesting part of the State, providing the allocation to 
the Process, and returning the updated values to the State for merging. The 
implementation is largely specific to the State.
'''

from __future__ import division

import numpy as np

class View(object):
	_stateID = None

	def __init__(self, state, process, query): # weight, priority, coupling id, option to not evaluate the query
		self._state = state
		self._state.viewAdd(self)
		self._processId = process.meta['id']
		self._processIndex = process._processIndex

		self._query = query

		self._totalCount = np.zeros(self._dataSize(), np.int64) # number of objects that satisfy the query
		self._requestedCount = np.zeros_like(self._totalCount) # number of objects requested


	def _dataSize(self):
		return 1

	# Interface to State

	def _updateQuery(self):
		pass


	def _totalIs(self, value):
		self._totalCount[:] = value

		# Clear out request in preparation
		self._requestedCount[:] = 0


	def _request(self):
		return self._requestedCount # NOTE: this is not a copy - be careful!


	# Interface to Process

	# Query

	def total(self):
		return self._totalCount.copy()

	# Request

	def requestIs(self, value):
		assert (value <= self._totalCount).all(), 'Requested more than exists'
		self._requestedCount[:] = value


	def requestAll(self):
		self._requestedCount[:] = self._totalCount


<<<<<<< HEAD
class BulkMoleculesViewBase(View):
	_stateID = 'BulkMolecules'

	# TODO: implement update query method

	def _counts(self):
		return self._state._countsAllocatedFinal[self._containerIndexes, self._processIndex].copy()


	def _countsIs(self, values):
		self._state._countsAllocatedFinal[self._containerIndexes, self._processIndex] = values


	def _countsInc(self, values):
		self._state._countsAllocatedFinal[self._containerIndexes, self._processIndex] += values


	def _countsDec(self, values):
		self._state._countsAllocatedFinal[self._containerIndexes, self._processIndex] -= values


class BulkMoleculesView(BulkMoleculesViewBase):
	def __init__(self, *args, **kwargs):
		super(BulkMoleculesView, self).__init__(*args, **kwargs)

		# State references
		self._containerIndexes = self._state._container._namesToIndexes(self._query)


	def _dataSize(self):
		return len(self._query)


	def counts(self):
		return self._counts()


	def countsIs(self, values):
		self._countsIs(values)


	def countsInc(self, values):
		self._countsInc(values)


	def countsDec(self, values):
		self._countsDec(values)


class BulkMoleculeView(BulkMoleculesViewBase):
	def __init__(self, *args, **kwargs):
		super(BulkMoleculeView, self).__init__(*args, **kwargs)

		# State references
		self._containerIndexes = self._state._container._namesToIndexes((self._query,))


	def count(self):
		return self._counts()


	def countIs(self, value):
		self._countsIs(value)


	def countInc(self, value):
		self._countsInc(value)


	def countDec(self, value):
		self._countsDec(value)


class UniqueMoleculesView(View):
	_stateID = 'UniqueMolecules'

	def __init__(self, *args, **kwargs):
		super(UniqueMoleculesView, self).__init__(*args, **kwargs)

		self._queryResult = None


	def _updateQuery(self):
		# TODO: generalize this logic (both here and in the state)

		self._queryResult = self._state.container.objectsWithName(
			self._query[0],
			**self._query[1]
			)

		self._totalIs(len(self._queryResult))


	def molecules(self):
		return self._state.container.objectsWithName(
			self._query[0],
			_partitionedProcess = ('==', self._processIndex + 1),
			**self._query[1]
			)

	# NOTE: these accessors do not enforce any sort of consistency between the query
	# and the objects created/deleted.  As such it may make more sense for these
	# to be process methods, not view methods. - JM
	def moleculeDel(self, molecule):
		self._state.container.objectDel(molecule)


	def moleculesDel(self, molecules):
		self._state.container.objectsDel(molecules)

	
	def moleculeNew(self, moleculeName, **attributes):
		self._state.container.objectNew(
			moleculeName,
			_partitionedProcess = ('==', self._processIndex + 1),
			**attributes
			)


	def moleculesNew(self, moleculeName, nMolecules, **attributes):
		self._state.container.objectsNew(
			moleculeName,
			nMolecules,
			_partitionedProcess = self._processIndex + 1,
			**attributes
			)


# TODO: views for forks
# TODO: determine how to assign regions to processes
# _array-sized matric with indexes on specific bases
# sparse representation (strand, start, stop)
# partition regions as unique objects?
# algo to merge overlapping regions (sort and perform comparisons on adjacent entries only should be O(n) + O(sort)) *use heapsort
# TODO: figure out interface methods, and how to constrain the regions that are operated in
# TODO: collect types of chrom views and organize in a base class
# TODO: views/operations for generic extents (i.e. 50-wide regions for binding)
# TODO: placeholder partitioning algo

from wholecell.containers.chromosome_container import _ChromosomeRegionSet # TODO: don't import a private class

class ChromosomeForksView(View):
=======
class ChromosomeMoleculeView(View):
>>>>>>> 4c2f4cc1
	_stateID = 'Chromosome'

	# TODO: organize this class logically
	# TODO: incrementally add more methods
	# TODO: move most methods to a base ChromosomeView class


	def _updateQuery(self):
		# Query structure:
		# extentForward
		# extentReverse
		# includeMoleculesOnEnds

		self._queryResult = self._state.container.regionsNearForks(
			*self._query
			)

		self._totalIs(len(self._queryResult[0]))


	def requestedRegions(self):
		for regionSet in self._queryResult:
			for region in regionSet:
				yield region


	def allocateRegions(self, regions):
		# NOTE: this code is really bad
		queryRegionsParent = list(self._queryResult[0])
		queryRegionsChildA = list(self._queryResult[1])
		queryRegionsChildB = list(self._queryResult[2])

		allocatedRegionsParent = []
		allocatedRegionsChildA = []
		allocatedRegionsChildB = []

		for region in regions:
			if region in queryRegionsParent:
				group = allocatedRegionsParent

			elif region in queryRegionsChildA:
				group = allocatedRegionsChildA

			elif region in queryRegionsChildB:
				group = allocatedRegionsChildB

			group.append(
				(region._strand, region._start, region._stop)
				)

		self._allocatedRegions = (
			_ChromosomeRegionSet(allocatedRegionsParent),
			_ChromosomeRegionSet(allocatedRegionsChildA),
			_ChromosomeRegionSet(allocatedRegionsChildB),
			)

		self._allocatedMolecules = (
			self._state.container.moleculesInRegionSet(self._allocatedRegions[0])
			| self._state.container.moleculesInRegionSet(self._allocatedRegions[1])
			| self._state.container.moleculesInRegionSet(self._allocatedRegions[2])
			)


	def parentRegions(self):
		return self._allocatedRegions[0]


	def forksInRegion(self, regionParent):
		return self._state.container.forksInRegion(regionParent)


	def moleculeBoundOnFork(self, fork):
		# TODO: raise a specific exception
		# TODO: instead of constantly checking this, give each molecule/fork partitioned an attribute that can be checked
		assert self._state.container.forkInRegionSet(fork, self._allocatedRegions[0])

		return self._state.container.moleculeBoundOnFork(fork)


	def maximumExtentPastFork(self, fork, maxExtentForward):
		assert self._state.container.forkInRegionSet(fork, self._allocatedRegions[0])

		return self._state.container.maximumExtentPastFork(fork, maxExtentForward,
			self._allocatedRegions[0])


	def moleculesBoundPastFork(self, fork, extentForward):
		molecules = self._state.container.moleculesBoundPastFork(fork, extentForward)

		assert all(
			self._state.container.moleculeInRegionSet(molecule, self._allocatedRegions[0])
			for molecule in molecules
			)

		return molecules


	def moleculeLocationIsUnbound(self, molecule):
		assert molecule in self._allocatedMolecules

		self._state.container.moleculeLocationIsUnbound(molecule)


	def forkExtend(self, fork, extent):
		assert self._state.container.forkInRegionSet(fork, self._allocatedRegions[0])
		# TODO: assert 'extent' in region set

		newPosition = self._state.container.forkExtend(fork, extent)

		# TODO: update relevant regions in parent/children region sets


	def moleculeLocationIsFork(self, molecule, fork, extentForward, extentReverse):
		# TODO: assert region is accessible
		# TODO: assert molecule ownership by process

		assert molecule in self._allocatedMolecules
		assert self._state.container.forkInRegionSet(fork, self._allocatedRegions[0])

		self._state.container.moleculeLocationIsFork(molecule, fork,
			extentForward, extentReverse)


class ChromosomeMoleculesView(View):
	_stateID = 'Chromosome'

	# TODO: reconcile with other chromosome view

	def _updateQuery(self):
		# Query structure:
		# molecule name
		# extentForward
		# extentReverse
		# includeMoleculesOnEnds

		self._queryResult = self._state.container.regionsNearMolecules(
			*self._query
			)

		self._totalIs(len(self._queryResult))


	def requestedRegions(self):
		for region in self._queryResult:
			yield region


	def allocateRegions(self, regions):
		allocatedRegions = []

		for region in regions:
			allocatedRegions.append(
				(region._strand, region._start, region._stop)
				)
			
		self._allocatedRegions = _ChromosomeRegionSet(allocatedRegions)

		self._allocatedMolecules = self._state.container.moleculesInRegionSet(self._allocatedRegions)


	def regions(self):
		return self._allocatedRegions


	def moleculeLocationIsUnbound(self, molecule):
		assert molecule in self._allocatedMolecules

		self._state.container.moleculeLocationIsUnbound(molecule)
<|MERGE_RESOLUTION|>--- conflicted
+++ resolved
@@ -62,135 +62,6 @@
 
 	def requestAll(self):
 		self._requestedCount[:] = self._totalCount
-
-
-<<<<<<< HEAD
-class BulkMoleculesViewBase(View):
-	_stateID = 'BulkMolecules'
-
-	# TODO: implement update query method
-
-	def _counts(self):
-		return self._state._countsAllocatedFinal[self._containerIndexes, self._processIndex].copy()
-
-
-	def _countsIs(self, values):
-		self._state._countsAllocatedFinal[self._containerIndexes, self._processIndex] = values
-
-
-	def _countsInc(self, values):
-		self._state._countsAllocatedFinal[self._containerIndexes, self._processIndex] += values
-
-
-	def _countsDec(self, values):
-		self._state._countsAllocatedFinal[self._containerIndexes, self._processIndex] -= values
-
-
-class BulkMoleculesView(BulkMoleculesViewBase):
-	def __init__(self, *args, **kwargs):
-		super(BulkMoleculesView, self).__init__(*args, **kwargs)
-
-		# State references
-		self._containerIndexes = self._state._container._namesToIndexes(self._query)
-
-
-	def _dataSize(self):
-		return len(self._query)
-
-
-	def counts(self):
-		return self._counts()
-
-
-	def countsIs(self, values):
-		self._countsIs(values)
-
-
-	def countsInc(self, values):
-		self._countsInc(values)
-
-
-	def countsDec(self, values):
-		self._countsDec(values)
-
-
-class BulkMoleculeView(BulkMoleculesViewBase):
-	def __init__(self, *args, **kwargs):
-		super(BulkMoleculeView, self).__init__(*args, **kwargs)
-
-		# State references
-		self._containerIndexes = self._state._container._namesToIndexes((self._query,))
-
-
-	def count(self):
-		return self._counts()
-
-
-	def countIs(self, value):
-		self._countsIs(value)
-
-
-	def countInc(self, value):
-		self._countsInc(value)
-
-
-	def countDec(self, value):
-		self._countsDec(value)
-
-
-class UniqueMoleculesView(View):
-	_stateID = 'UniqueMolecules'
-
-	def __init__(self, *args, **kwargs):
-		super(UniqueMoleculesView, self).__init__(*args, **kwargs)
-
-		self._queryResult = None
-
-
-	def _updateQuery(self):
-		# TODO: generalize this logic (both here and in the state)
-
-		self._queryResult = self._state.container.objectsWithName(
-			self._query[0],
-			**self._query[1]
-			)
-
-		self._totalIs(len(self._queryResult))
-
-
-	def molecules(self):
-		return self._state.container.objectsWithName(
-			self._query[0],
-			_partitionedProcess = ('==', self._processIndex + 1),
-			**self._query[1]
-			)
-
-	# NOTE: these accessors do not enforce any sort of consistency between the query
-	# and the objects created/deleted.  As such it may make more sense for these
-	# to be process methods, not view methods. - JM
-	def moleculeDel(self, molecule):
-		self._state.container.objectDel(molecule)
-
-
-	def moleculesDel(self, molecules):
-		self._state.container.objectsDel(molecules)
-
-	
-	def moleculeNew(self, moleculeName, **attributes):
-		self._state.container.objectNew(
-			moleculeName,
-			_partitionedProcess = ('==', self._processIndex + 1),
-			**attributes
-			)
-
-
-	def moleculesNew(self, moleculeName, nMolecules, **attributes):
-		self._state.container.objectsNew(
-			moleculeName,
-			nMolecules,
-			_partitionedProcess = self._processIndex + 1,
-			**attributes
-			)
 
 
 # TODO: views for forks
@@ -207,9 +78,6 @@
 from wholecell.containers.chromosome_container import _ChromosomeRegionSet # TODO: don't import a private class
 
 class ChromosomeForksView(View):
-=======
-class ChromosomeMoleculeView(View):
->>>>>>> 4c2f4cc1
 	_stateID = 'Chromosome'
 
 	# TODO: organize this class logically
