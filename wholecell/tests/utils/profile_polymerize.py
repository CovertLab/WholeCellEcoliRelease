--- conflicted
+++ resolved
@@ -21,11 +21,6 @@
 @date: Created 10/10/2016
 """
 
-<<<<<<< HEAD
-# TODO (John): convert file to tabs
-
-=======
->>>>>>> 8db1653e
 import __builtin__
 import sys
 import os
@@ -33,10 +28,7 @@
 import cProfile
 import pstats
 import StringIO
-<<<<<<< HEAD
-
-=======
->>>>>>> 8db1653e
+
 import numpy as np
 
 # EXPECTS: The current working directory is "wcEcoli/".
@@ -52,11 +44,11 @@
 # Wrap with kernprof profiling decorator - will throw an error if we call this
 # script using the vanilla python interpreter.
 if not __builtin__.__dict__.has_key('profile'):
-    raise Exception(
-        'kernprof @profile decorator not available.  This script should be '
-        + 'invoked via kernprof -lv.  If invoked correctly and this error '
-        + 'message is still raised, see issue #117.'
-        )
+	raise Exception(
+		'kernprof @profile decorator not available.  This script should be '
+		+ 'invoked via kernprof -lv.  If invoked correctly and this error '
+		+ 'message is still raised, see issue #117.'
+		)
 
 # Attach __iter__ method to preserve old interface
 # TODO (John): migrate to new interface
