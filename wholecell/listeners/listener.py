--- conflicted
+++ resolved
@@ -62,15 +62,8 @@
 	def time(self):
 		return self._sim.time()
 
-
-<<<<<<< HEAD
-	def timeStep(self):
-		return self._sim.timeStepSec()
-=======
 	def simulationStep(self):
 		return self._sim.simulationStep()
->>>>>>> 47ac7e0e
-
 
 	# Features for shell logging
 
