--- conflicted
+++ resolved
@@ -409,15 +409,11 @@
 		if not self._container is other._container:
 			raise UniqueObjectsContainerException('Object comparisons across UniqueMoleculesContainer objects not supported.')
 
-<<<<<<< HEAD
-		return (self._arrayIndex == other._arrayIndex) and (self._objectIndex == other._objectIndex)
+		return self._collectionIndex == other._collectionIndex and self._objectIndex == other._objectIndex
 
 
 	def __ne__(self, other):
 		return not self.__eq__(other)
-=======
-		return self._collectionIndex == other._collectionIndex and self._objectIndex == other._objectIndex
->>>>>>> 4c2f4cc1
 
 
 class _UniqueObjectSet(object):
