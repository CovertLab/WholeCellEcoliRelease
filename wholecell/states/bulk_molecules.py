--- conflicted
+++ resolved
@@ -72,24 +72,7 @@
 
 		self.time = sim.states['Time']
 
-<<<<<<< HEAD
 		self.biomass = kb2.core_biomass
-=======
-		# Load constants
-		self.nAvogadro = kb.constants['nAvogadro']['value']
-
-		# !!!!!!!!!!!!!!!!!!!!!!!!!!!!
-		# HACK
-
-		# kb does not yet have feist core vals!
-		if hasattr(kb, 'feistCoreVals'):
-			self.feistCoreVals = kb.feistCoreVals
-
-		else:
-			self.feistCoreVals = FEIST_CORE_VALS.copy()
-
-		# !!!!!!!!!!!!!!!!!!!!!!!!!!!!
->>>>>>> 38074ee4
 
 		self._moleculeIDs = []
 
@@ -175,17 +158,10 @@
 	def calcInitialConditions(self):
 		initialDryMass = INITIAL_DRY_MASS + self.randStream.normal(0.0, 1e-15)
 
-<<<<<<< HEAD
 		feistCoreView = self._container.countsView(self.biomass['metaboliteId'])
 		h2oView = self._container.countView('H2O[c]')
 		ntpsView = self._container.countsView(IDS['ntps'])
 		matureRnaView = self._container.countsView(
-=======
-		feistCoreView = self.container.countsView(IDS['FeistCore'])
-		h2oView = self.container.countView('H2O[c]')
-		ntpsView = self.container.countsView(IDS['ntps'])
-		matureRnaView = self.container.countsView(
->>>>>>> 38074ee4
 			[self._moleculeIDs[i] + '[c]' for i in self._typeIdxs['rnas']])
 		aasView = self.container.countsView(IDS['aas'])
 		monomersView = self.container.countsView([
@@ -198,11 +174,7 @@
 		# what was hard coded before. This causes it to grow much faster.
 		feistCoreView.countsIs(
 			np.round(
-<<<<<<< HEAD
 				np.fmax(self.biomass['biomassFlux'],0) * 1e-3 * Constants.nAvogadro * initialDryMass
-=======
-				self.feistCoreVals * 1e-3 * self.nAvogadro * initialDryMass
->>>>>>> 38074ee4
 				)
 			)
 
