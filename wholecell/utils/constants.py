--- conflicted
+++ resolved
@@ -7,11 +7,7 @@
 from __future__ import absolute_import, division, print_function
 
 
-<<<<<<< HEAD
-OPERON_OPTIONS = ('off', 'v1', 'v2', 'on')
-=======
-OPERON_OPTIONS = ('off', 'on')
->>>>>>> cdae1471
+OPERON_OPTIONS = ('off', 'v1', 'v2', 'v3', 'on')
 EXTENDED_OPERON_OPTIONS = OPERON_OPTIONS + ('both',)
 DEFAULT_OPERON_OPTION = 'off'
 
