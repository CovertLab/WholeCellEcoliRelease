--- conflicted
+++ resolved
@@ -27,11 +27,7 @@
 		uniqueMoleculeMasses = np.zeros(0,
 				dtype = [
 						("id", "U50"),
-<<<<<<< HEAD
-						("mass", "{}f8".format(len(sim_data.molecular_weight_order))),
-=======
 						("mass", "{}f8".format(len(sim_data.submass_name_to_index))),
->>>>>>> 15aa9660
 						]
 			)
 		field_units = {
