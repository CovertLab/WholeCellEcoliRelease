--- conflicted
+++ resolved
@@ -13,11 +13,6 @@
 from reconstruction.ecoli.dataclasses.state.uniqueMolecules import UniqueMolecules
 from reconstruction.ecoli.dataclasses.state import stateFunctions
 
-<<<<<<< HEAD
-=======
-from reconstruction.ecoli.dataclasses.state import stateFunctions as sf
-
->>>>>>> 5263d6ba
 import numpy as np
 
 class InternalState(object):
@@ -114,16 +109,10 @@
 		rnaPolyComplexMass = self.bulkMolecules.bulkData["mass"][
 			self.bulkMolecules.bulkData["id"] == sim_data.moleculeIds.rnapFull]
 		rnaPolyAttributes = {
-<<<<<<< HEAD
-			'rnaIndex' : 'i8',
-			'transcriptLength' : 'i8'
-			}
-
-=======
 			"rnaIndex": "i8",
 			"transcriptLength": "i8"
 			}
->>>>>>> 5263d6ba
+
 		self.uniqueMolecules.addToUniqueState('activeRnaPoly', rnaPolyAttributes, rnaPolyComplexMass)
 
 		# Add active ribosome
@@ -135,18 +124,10 @@
 			self.bulkMolecules.bulkData["id"] == sim_data.moleculeIds.s50_fullComplex]
 		ribosomeMass = ribosome30SMass + ribosome50SMass
 		ribosomeAttributes = {
-<<<<<<< HEAD
-			'proteinIndex' : 'i8',
-			'peptideLength': 'i8'
-			}
-
-		self.uniqueMolecules.addToUniqueState('activeRibosome', ribosomeAttributes, ribosomeMass)
-=======
 			"proteinIndex": "i8",
 			"peptideLength": "i8",
 			}
 		self.uniqueMolecules.addToUniqueState("activeRibosome", ribosomeAttributes, ribosomeMass)
->>>>>>> 5263d6ba
 
 		# Add active replisomes
 		# Note that the replisome does not functionally replicate the
@@ -175,7 +156,6 @@
 		self.uniqueMolecules.addToUniqueState('activeReplisome', replisomeAttributes, replisomeMass)
 
 		# Add active DNA polymerase
-<<<<<<< HEAD
 		# Note that active DNA polymerases are conceptual molecules and have
 		# zero mass. Two active DNA polymerases are assigned per replication
 		# fork, and these molecules functionally replicate the chromosome, one
@@ -184,10 +164,10 @@
 		# elongation of DNA.
 		dnaPolyMass = (units.g/units.mol) * np.zeros_like(rnaPolyComplexMass)
 		dnaPolymeraseAttributes = {
-			'sequenceIdx' : 'i8',
-			'sequenceLength' : 'i8',
-			'replicationRound' : 'i8',
-			'chromosomeIndex' : 'i8',
+			"sequenceIdx": "i8",
+			"sequenceLength": "i8",
+			"replicationRound": "i8",
+			"chromosomeIndex" : "i8",
 			}
 
 		self.uniqueMolecules.addToUniqueState('dnaPolymerase', dnaPolymeraseAttributes, dnaPolyMass)
@@ -198,7 +178,7 @@
 		# new DNA polymerases and replisomes initiated on the same oriC.
 		originMass = (units.g/units.mol) * np.zeros_like(rnaPolyComplexMass)
 		originAttributes = {
-			'chromosomeIndex': 'i8',
+			"chromosomeIndex": "i8",
 			}
 
 		self.uniqueMolecules.addToUniqueState('originOfReplication', originAttributes, originMass)
@@ -214,28 +194,6 @@
 			}
 
 		self.uniqueMolecules.addToUniqueState('fullChromosome', fullChromosomeAttributes, fullChromosomeMass)
-=======
-		dnaPolyMass = units.g / units.mol * np.zeros_like(rnaPolyComplexMass)
-		dnaPolymeraseAttributes = {
-			"sequenceIdx": "i8",
-			"sequenceLength": "i8",
-			"replicationRound": "i8",
-			"chromosomeIndex": "i8",
-			}
-		self.uniqueMolecules.addToUniqueState("dnaPolymerase", dnaPolymeraseAttributes, dnaPolyMass)
-
-		# Origin of replication
-		originMass = units.g / units.mol * np.zeros_like(rnaPolyComplexMass)
-		originAttributes = {
-			"chromosomeIndex": "i8",
-			}
-		self.uniqueMolecules.addToUniqueState("originOfReplication", originAttributes, originMass)
-
-		# Full chromosome
-		fullChromosomeMass = units.g / units.mol * np.zeros_like(rnaPolyComplexMass)
-		fullChromosomeAttributes = {"division_time" : "f8"}
-		self.uniqueMolecules.addToUniqueState("fullChromosome", fullChromosomeAttributes, fullChromosomeMass)
->>>>>>> 5263d6ba
 
 
 	def _buildCompartments(self, raw_data, sim_data):
