"""
SimulationData for transcription process

@organization: Covert Lab, Department of Bioengineering, Stanford University
@date: Created 03/06/2015

TODO: add mapping of tRNA to charged tRNA if allowing more than one modified form of tRNA and separate mappings for tRNA and charged tRNA to AA
"""

from __future__ import division

import numpy as np

from wholecell.utils import units
from wholecell.utils.unit_struct_array import UnitStructArray
from wholecell.utils.polymerize import polymerize

RNA_SEQ_ANALYSIS = "rsem_tpm"
KCAT_ENDO_RNASE = 0.001
ESTIMATE_ENDO_RNASES = 5000
MAX_TIMESTEP_LEN = 2  # Determines length of padding values to add to transcript sequence matrix

class Transcription(object):
	"""
	SimulationData for the transcription process
	"""

	def __init__(self, raw_data, sim_data):
		self._build_rna_data(raw_data, sim_data)
		self._build_transcription(raw_data, sim_data)
		self._build_charged_trna(raw_data, sim_data)

<<<<<<< HEAD
	def _buildRnaData(self, raw_data, sim_data):
		"""
		Build RNA-associated simulation data from raw data.
		"""

=======
	def _build_rna_data(self, raw_data, sim_data):
>>>>>>> 8d3d35fe
		assert all([len(rna['location']) == 1 for rna in raw_data.rnas])

		# Loads RNA IDs, degradation rates, lengths, and nucleotide compositions
		rnaIds = ['{}[{}]'.format(rna['id'], rna['location'][0])
            for rna in raw_data.rnas]
		rnaDegRates = np.log(2) / np.array([rna['halfLife'] for rna in raw_data.rnas]) # TODO: units
		rnaLens = np.array([len(rna['seq']) for rna in raw_data.rnas])

		ntCounts = np.array([
			(rna['seq'].count('A'), rna['seq'].count('C'),
			rna['seq'].count('G'), rna['seq'].count('U'))
			for rna in raw_data.rnas
			])

		# Load RNA expression from RNA-seq data
		expression = []

		for rna in raw_data.rnas:
			arb_exp = [x[sim_data.basal_expression_condition]
                for x in eval("raw_data.rna_seq_data.rnaseq_{}_mean".format(RNA_SEQ_ANALYSIS))
                if x['Gene'] == rna['geneId']]

			# If sequencing data is not found for rRNA or tRNA, initialize
            # expression to zero. For other RNA types, raise exception.
			if len(arb_exp) > 0:
				expression.append(arb_exp[0])
			elif rna['type'] == 'mRNA' or rna['type'] == 'miscRNA':
				raise Exception('No RNA-seq data found for {}'.format(rna['id']))
			elif rna['type'] == 'rRNA' or rna['type'] == 'tRNA':
				expression.append(0.)
			else:
				raise Exception('Unknown RNA {}'.format(rna['id']))

		expression = np.array(expression)

		# Calculate synthesis probabilities from expression and normalize
		synthProb = expression*(
			np.log(2) / sim_data.doubling_time.asNumber(units.s)
			+ rnaDegRates
			)
		synthProb /= synthProb.sum()

		# Calculate EndoRNase Km values
		Km = (KCAT_ENDO_RNASE*ESTIMATE_ENDO_RNASES/rnaDegRates) - expression

		# Load molecular weights and gene IDs
		mws = np.array([rna['mw'] for rna in raw_data.rnas]).sum(axis = 1)
		geneIds = np.array([rna['geneId'] for rna in raw_data.rnas])

		# Construct boolean arrays for rRNA types
		n_rnas = len(rnaIds)
		is23S = np.zeros(n_rnas, dtype = np.bool)
		is16S = np.zeros(n_rnas, dtype = np.bool)
		is5S = np.zeros(n_rnas, dtype = np.bool)

		for rnaIndex, rna in enumerate(raw_data.rnas):
			if rna["type"] == "rRNA" and rna["id"].startswith("RRL"):
				is23S[rnaIndex] = True

			if rna["type"] == "rRNA" and rna["id"].startswith("RRS"):
				is16S[rnaIndex] = True

			if rna["type"] == "rRNA" and rna["id"].startswith("RRF"):
				is5S[rnaIndex] = True

		# Load sequence data
		sequences = [rna['seq'] for rna in raw_data.rnas]
		maxSequenceLength = max(len(sequence) for sequence in sequences)
		
		# Load IDs of protein monomers
		monomerIds = [rna['monomerId'] for rna in raw_data.rnas]

		oric_coordinate = raw_data.parameters['oriCCenter'].asNumber()
		terc_coordinate = raw_data.parameters['terCCenter'].asNumber()
		genome_length = len(raw_data.genome_sequence)

		def get_replication_coordinate(coordinate):
			replication_coordinate = ((coordinate - terc_coordinate)
				% genome_length + terc_coordinate - oric_coordinate
				)

			if replication_coordinate < 0:
				replication_coordinate += 1

			return replication_coordinate

		replicationCoordinate = [
			get_replication_coordinate(x["coordinate"])
			for x in raw_data.rnas]

		rnaData = np.zeros(
			n_rnas,
			dtype = [
				('id', 'a50'),
				('degRate', 'f8'),
				('length', 'i8'),
				('countsACGU', '4i8'),
				('mw', 'f8'),
				('isMRna', 'bool'),
				('isMiscRna', 'bool'),
				('isRRna', 'bool'),
				('isTRna', 'bool'),
				('isRRna23S', 'bool'),
				('isRRna16S', 'bool'),
				('isRRna5S', 'bool'),
				('isRProtein', 'bool'),
				('isRnap',	'bool'),
				('sequence', 'a{}'.format(maxSequenceLength)),
				('geneId', 'a50'),
				('KmEndoRNase', 'f8'),
				('replicationCoordinate', 'int64'),
				]
			)

		rnaData['id'] = rnaIds
		rnaData['degRate'] = rnaDegRates
		rnaData['length'] = rnaLens
		rnaData['countsACGU'] = ntCounts
		rnaData['mw'] = mws
		rnaData['isMRna'] = [rna["type"] == "mRNA" for rna in raw_data.rnas]
		rnaData['isMiscRna'] = [rna["type"] == "miscRNA" for rna in raw_data.rnas]
		rnaData['isRRna'] = [rna["type"] == "rRNA" for rna in raw_data.rnas]
		rnaData['isTRna'] = [rna["type"] == "tRNA" for rna in raw_data.rnas]
		rnaData['isRProtein'] = [
            "{}[c]".format(x) in sim_data.moleculeGroups.rProteins
            for x in monomerIds]
		rnaData['isRnap'] = [
            "{}[c]".format(x) in sim_data.moleculeGroups.rnapIds
            for x in monomerIds]
		rnaData['isRRna23S'] = is23S
		rnaData['isRRna16S'] = is16S
		rnaData['isRRna5S'] = is5S
		rnaData['sequence'] = sequences
		rnaData['geneId'] = geneIds
		rnaData['KmEndoRNase'] = Km
		rnaData['replicationCoordinate'] = replicationCoordinate

		field_units = {
			'id': None,
			'degRate': 1 / units.s,
			'length': units.nt,
			'countsACGU': units.nt,
			'mw': units.g / units.mol,
			'isMRna': None,
			'isMiscRna': None,
			'isRRna': None,
			'isTRna': None,
			'isRRna23S': None,
			'isRRna16S': None,
			'isRRna5S':	None,
			'isRProtein': None,
			'isRnap': None,
			'sequence': None,
			'geneId': None,
			'KmEndoRNase': units.mol / units.L,
			'replicationCoordinate': None,
			}

		self.rnaExpression = {}
		self.rnaSynthProb = {}

		# Set basal expression and synthesis probabilities - conditional values
        # are set in the fitter.
		self.rnaExpression["basal"] = expression / expression.sum()
		self.rnaSynthProb["basal"] = synthProb / synthProb.sum()

		self.rnaData = UnitStructArray(rnaData, field_units)


<<<<<<< HEAD
	def _buildTranscription(self, raw_data, sim_data):
		"""
		Build transcription-associated simulation data from raw data.
		"""
=======
	def _build_transcription(self, raw_data, sim_data):
>>>>>>> 8d3d35fe
		sequences = self.rnaData["sequence"] # TODO: consider removing sequences

		# Construct transcription sequence matrix
		maxLen = np.int64(
			self.rnaData["length"].asNumber().max()
			+ MAX_TIMESTEP_LEN * sim_data.growthRateParameters.rnaPolymeraseElongationRate.asNumber(units.nt/units.s)
			)

		self.transcriptionSequences = np.empty((sequences.shape[0], maxLen), np.int8)
		self.transcriptionSequences.fill(polymerize.PAD_VALUE)

		ntMapping = {ntpId: i for i, ntpId in enumerate(["A", "C", "G", "U"])}

		for i, sequence in enumerate(sequences):
			for j, letter in enumerate(sequence):
				self.transcriptionSequences[i, j] = ntMapping[letter]

		# Calculate weights of transcript nucleotide monomers
		self.transcriptionMonomerWeights = (
			(
				sim_data.getter.getMass(sim_data.moleculeGroups.ntpIds)
				- sim_data.getter.getMass(["PPI[c]"])
				)
			/ raw_data.constants['nAvogadro']
			).asNumber(units.fg)

<<<<<<< HEAD
		self.transcriptionEndWeight = ((sim_data.getter.getMass(["PPI[c]"])
            / raw_data.constants['nAvogadro']).asNumber(units.fg))
=======
		self.transcriptionEndWeight = (sim_data.getter.getMass(["PPI[c]"]) / raw_data.constants['nAvogadro']).asNumber(units.fg)

	def _build_charged_trna(self, raw_data, sim_data):
		'''
		Loads information and creates data structures necessary for charging of tRNA

		Note:
			Requires self.rnaData so can't be built in translation even if some
			data structures would be more appropriate there.
		'''

		# Create list of charged tRNAs
		trna_names = self.rnaData['id'][self.rnaData['isTRna']]
		charged_trnas = [x['modifiedForms'] for x in raw_data.rnas if x['id'] + '[c]' in trna_names]
		filtered_charged_trna = []
		for charged_list in charged_trnas:
			for trna in charged_list:
				# Skip modified forms so only one charged tRNA per uncharged tRNA
				if 'FMET' in trna or 'modified' in trna:
					continue

				assert('c' in sim_data.getter.getLocation([trna])[0])
				filtered_charged_trna += [trna + '[c]']

		self.charged_trna_names = filtered_charged_trna
		assert(len(self.charged_trna_names) == len(trna_names))

		# Create mapping of each tRNA/charged tRNA to associated AA
		trna_dict = {
			'RNA0-300[c]': 'VAL',
			'RNA0-301[c]': 'LYS',
			'RNA0-302[c]': 'LYS',
			'RNA0-303[c]': 'LYS',
			'RNA0-304[c]': 'ASN',
			'RNA0-305[c]': 'ILE',
			'RNA0-306[c]': 'MET',
			}
		aa_names = sim_data.moleculeGroups.aaIDs
		aa_indices = {aa: i for i, aa in enumerate(aa_names)}
		trna_indices = {trna: i for i, trna in enumerate(trna_names)}
		self.aa_from_trna = np.zeros((len(aa_names), len(trna_names)))
		for trna in trna_names:
			aa = trna[:3].upper()
			if aa == 'ALA':
				aa = 'L-ALPHA-ALANINE'
			elif aa == 'ASP':
				aa = 'L-ASPARTATE'
			elif aa == 'SEL':
				aa = 'L-SELENOCYSTEINE'
			elif aa == 'RNA':
				aa = trna_dict[trna]

			assert('c' in sim_data.getter.getLocation([aa])[0])
			aa += '[c]'
			if aa in aa_names:
				aa_idx = aa_indices[aa]
				trna_idx = trna_indices[trna]
				self.aa_from_trna[aa_idx, trna_idx] = 1

		# Arrays for stoichiometry and synthetase mapping matrices
		molecules = []

		# Sparse matrix representation - i, j are row/column indices and v is value
		stoich_matrix_i = []
		stoich_matrix_j = []
		stoich_matrix_v = []

		synthetase_names = []
		synthetase_mapping_aa = []
		synthetase_mapping_syn = []

		# Create stoichiometry matrix for charging reactions
		for reaction in raw_data.modificationReactions:
			# Skip reactions from modificationReactions that don't have both an uncharged and charged tRNA
			no_charged_trna_in_reaction = True
			no_trna_in_reaction = True
			for mol in [molecule['molecule'] + '[' + molecule['location'] + ']' for molecule in reaction['stoichiometry']]:
				if mol in self.charged_trna_names:
					no_charged_trna_in_reaction = False

				if mol in trna_names:
					no_trna_in_reaction = False

			if no_charged_trna_in_reaction or no_trna_in_reaction:
				continue

			assert reaction['process'] == 'rna'
			assert reaction['dir'] == 1

			# Get uncharged tRNA name for the given reaction
			trna = None
			for mol in [molecule['molecule'] + '[' + molecule['location'] + ']' for molecule in reaction['stoichiometry']]:
				if mol in trna_names:
					trna = mol
					break

			if trna is None:
				continue
			trna_index = trna_indices[trna]

			# Get molecule information
			aa_idx = None
			for molecule in reaction['stoichiometry']:
				molecule_prefix = molecule['molecule']
				if molecule['type'] == 'metabolite':
					molecule_prefix = molecule_prefix.upper()

				molecule_name = '{}[{}]'.format(
					molecule_prefix,
					molecule['location']
					)

				if molecule_name not in molecules:
					molecules.append(molecule_name)
					molecule_index = len(molecules) - 1
				else:
					molecule_index = molecules.index(molecule_name)

				aa_idx = aa_indices.get(molecule_name, aa_idx)

				coefficient = molecule['coeff']

				assert coefficient % 1 == 0

				stoich_matrix_i.append(molecule_index)
				stoich_matrix_j.append(trna_index)
				stoich_matrix_v.append(coefficient)

			assert aa_idx is not None

			# Create mapping for synthetases catalyzing charging
			for synthetase in reaction['catBy']:
				synthetase = '{}[{}]'.format(synthetase, molecule['location'])

				if synthetase not in synthetase_names:
					synthetase_names.append(synthetase)

				synthetase_mapping_aa.append(aa_idx)
				synthetase_mapping_syn.append(synthetase_names.index(synthetase))

		# Save matrices and related lists of names
		self._stoich_matrix_i = np.array(stoich_matrix_i)
		self._stoich_matrix_j = np.array(stoich_matrix_j)
		self._stoich_matrix_v = np.array(stoich_matrix_v)

		self.aa_from_synthetase = np.zeros((len(aa_names), len(synthetase_names)))
		self.aa_from_synthetase[synthetase_mapping_aa, synthetase_mapping_syn] = 1

		self.synthetase_names = synthetase_names
		self.charging_molecules = molecules

	def charging_stoich_matrix(self):
		'''
		Creates stoich matrix from i, j, v arrays

		Returns 2D array with rows of metabolites for each tRNA charging reaction on the column
		'''

		shape = (self._stoich_matrix_i.max() + 1, self._stoich_matrix_j.max() + 1)

		out = np.zeros(shape, np.float64)
		out[self._stoich_matrix_i, self._stoich_matrix_j] = self._stoich_matrix_v

		return out
>>>>>>> 8d3d35fe
<|MERGE_RESOLUTION|>--- conflicted
+++ resolved
@@ -30,15 +30,10 @@
 		self._build_transcription(raw_data, sim_data)
 		self._build_charged_trna(raw_data, sim_data)
 
-<<<<<<< HEAD
-	def _buildRnaData(self, raw_data, sim_data):
+	def _build_rna_data(self, raw_data, sim_data):
 		"""
 		Build RNA-associated simulation data from raw data.
 		"""
-
-=======
-	def _build_rna_data(self, raw_data, sim_data):
->>>>>>> 8d3d35fe
 		assert all([len(rna['location']) == 1 for rna in raw_data.rnas])
 
 		# Loads RNA IDs, degradation rates, lengths, and nucleotide compositions
@@ -208,14 +203,10 @@
 		self.rnaData = UnitStructArray(rnaData, field_units)
 
 
-<<<<<<< HEAD
-	def _buildTranscription(self, raw_data, sim_data):
+	def _build_transcription(self, raw_data, sim_data):
 		"""
 		Build transcription-associated simulation data from raw data.
 		"""
-=======
-	def _build_transcription(self, raw_data, sim_data):
->>>>>>> 8d3d35fe
 		sequences = self.rnaData["sequence"] # TODO: consider removing sequences
 
 		# Construct transcription sequence matrix
@@ -242,11 +233,8 @@
 			/ raw_data.constants['nAvogadro']
 			).asNumber(units.fg)
 
-<<<<<<< HEAD
 		self.transcriptionEndWeight = ((sim_data.getter.getMass(["PPI[c]"])
             / raw_data.constants['nAvogadro']).asNumber(units.fg))
-=======
-		self.transcriptionEndWeight = (sim_data.getter.getMass(["PPI[c]"]) / raw_data.constants['nAvogadro']).asNumber(units.fg)
 
 	def _build_charged_trna(self, raw_data, sim_data):
 		'''
@@ -409,5 +397,4 @@
 		out = np.zeros(shape, np.float64)
 		out[self._stoich_matrix_i, self._stoich_matrix_j] = self._stoich_matrix_v
 
-		return out
->>>>>>> 8d3d35fe
+		return out