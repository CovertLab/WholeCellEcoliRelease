--- conflicted
+++ resolved
@@ -137,20 +137,9 @@
 			# Use measured degradation rates if available
 			if protein['id'] in measured_deg_rates:
 				deg_rate[i] = measured_deg_rates[protein['id']]
-<<<<<<< HEAD
-			elif protein['id'] not in ribosomalProteins:
-				seq = protein['seq']
-				assert seq[0] == 'M'  # All protein sequences should start with methionine
-
-				# Set N-end residue as second amino acid if initial methionine
-				# is cleaved
-				n_end_residue = seq[protein['cleavage_of_initial_methionine']]
-				deg_rate[i] = n_end_rule_deg_rates[n_end_residue]
-=======
 			elif protein['id'] in pulsed_silac_deg_rates:
 				deg_rate[i] = pulsed_silac_deg_rates[protein['id']]
 			# If measured rates are unavailable, use N-end rule
->>>>>>> cdae1471
 			else:
 				seq = protein['seq']
 				assert seq[0] == 'M'  # All protein sequences should start with methionine
