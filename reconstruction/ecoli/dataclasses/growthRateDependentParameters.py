--- conflicted
+++ resolved
@@ -395,9 +395,6 @@
 			interpolate.interp1d(self._trna_growth_rates.asNumber(1/units.h), self._trna_ratio_to_16SrRNA_by_growth_rate[:,i])
 			for i in range(self._trna_ratio_to_16SrRNA_by_growth_rate.shape[1])]
 
-<<<<<<< HEAD
-		abundance = np.zeros(len(self._trna_ids), dtype = [('id','U50'),('molar_ratio_to_16SrRNA', np.float64)])
-=======
 		id_length = max(len(id_) for id_ in self._trna_ids)
 		abundance = np.zeros(
 			len(self._trna_ids),
@@ -405,7 +402,6 @@
 				('id','U{}'.format(id_length)),
 				('molar_ratio_to_16SrRNA', np.float64),
 			])
->>>>>>> 15aa9660
 		abundance['id'] = self._trna_ids
 		abundance['molar_ratio_to_16SrRNA'] = [x(growth_rate) for x in trna_abundance_interpolation_functions]
 		return abundance
