"""
SimulationData molecule groups

@author: Nick Ruggero
@organization: Covert Lab, Department of Bioengineering, Stanford University
@date: Created 02/13/2015
"""

from __future__ import division

from reconstruction.ecoli.dataclasses.state.stateFunctions import createIdsWithCompartments

class moleculeGroups(object):
	""" moleculeGroups """

	def __init__(self, raw_data, sim_data):
		self._buildMoleculeGroups(raw_data, sim_data)

	def _buildMoleculeGroups(self, raw_data, sim_data):
		moleculeGroups = {
			'ntpIds'			:	["ATP[c]","CTP[c]","GTP[c]","UTP[c]"],
			'dNtpIds'			:	["DATP[c]", "DCTP[c]", "DGTP[c]", "TTP[c]"],
			'rnapIds'			:	["EG10893-MONOMER[c]", "RPOB-MONOMER[c]", "RPOC-MONOMER[c]", "RPOD-MONOMER[c]"],
			'polymerizedAA_IDs'	:	[x['id'] for x in raw_data.polymerized if x['is_aa'] and not x['is_end']], # TODO: end weight
			'polymerizedNT_IDs'	:	[x['id'] for x in raw_data.polymerized if x['is_ntp'] and not x['is_end']], # TODO: end weight
			'polymerizedDNT_IDs':	[x['id'] for x in raw_data.polymerized if x['is_dntp'] and not x['is_end']], # TODO: end weight
			's30_proteins'			:	['EG10912-MONOMER[c]', 'EG10916-MONOMER[c]', 'EG10906-MONOMER[c]',
										'EG10914-MONOMER[c]', 'EG10909-MONOMER[c]', 'EG10903-MONOMER[c]',
										'EG10911-MONOMER[c]', 'EG10904-MONOMER[c]', 'EG10900-MONOMER[c]',
										'EG10901-MONOMER[c]', 'EG10905-MONOMER[c]',
										'EG10915-MONOMER[c]', 'EG10918-MONOMER[c]', 'EG10919-MONOMER[c]',
										'EG10907-MONOMER[c]', 'EG11508-MONOMER[c]', 'EG10908-MONOMER[c]',
										'EG10920-MONOMER[c]', 'EG10910-MONOMER[c]', 'EG10902-MONOMER[c]',
										'EG10917-MONOMER[c]', 'EG10913-MONOMER[c]'],
			's30_16sRRNA'			:	['RRSA-RRNA[c]','RRSB-RRNA[c]','RRSC-RRNA[c]','RRSD-RRNA[c]',
										'RRSE-RRNA[c]','RRSG-RRNA[c]','RRSH-RRNA[c]'],
			's30_fullComplex'		:	['CPLX-30SA[c]'],
			's50_proteins'			:	['EG10872-MONOMER[c]', 'EG10879-MONOMER[c]',
										'EG11232-MONOMER[c]', 'EG10877-MONOMER[c]',
										'EG10876-MONOMER[c]', 'EG10892-MONOMER[c]', 'EG10874-MONOMER[c]',
										'EG50001-MONOMER[c]', 'EG10875-MONOMER[c]', 'EG10884-MONOMER[c]',
										'EG11231-MONOMER[c]', 'EG10887-MONOMER[c]',
										'EG10878-MONOMER[c]', 'EG10886-MONOMER[c]', 'EG10870-MONOMER[c]',
										'EG10889-MONOMER[c]', 'EG10891-MONOMER[c]', 'EG10888-MONOMER[c]',
										'EG50002-MONOMER[c]', 'EG10869-MONOMER[c]', 'EG10882-MONOMER[c]',
										'EG10883-MONOMER[c]', 'EG10885-MONOMER[c]', 'EG10890-MONOMER[c]',
										'EG10864-MONOMER[c]', 'EG10881-MONOMER[c]', 'EG10865-MONOMER[c]',
										'EG10868-MONOMER[c]', 'EG10880-MONOMER[c]', 'EG10867-MONOMER[c]',
										'EG10866-MONOMER[c]'],
			's50_proteinComplexes'	:	['CPLX0-3956[c]'],
			's50_23sRRNA'			:	['RRLA-RRNA[c]','RRLB-RRNA[c]','RRLC-RRNA[c]','RRLD-RRNA[c]',
										'RRLE-RRNA[c]','RRLG-RRNA[c]','RRLH-RRNA[c]'],
			's50_5sRRNA'			:	['RRFA-RRNA[c]','RRFB-RRNA[c]','RRFC-RRNA[c]','RRFD-RRNA[c]',
										'RRFE-RRNA[c]','RRFG-RRNA[c]','RRFH-RRNA[c]'],
			's50_fullComplex'		:	['CPLX-50SA[c]'],
			'aaIDs'					:	sim_data.amino_acid_1_to_3_ordered.values(),
<<<<<<< HEAD
			'fragmentNT_IDs'		:	[x['id'].replace('Polymerized','Fragment') for x in raw_data.polymerized if x['is_ntp'] and not x['is_end']], 

=======
>>>>>>> 6608b3b3
		}

		bulkMoleculesBinomialDivision = createIdsWithCompartments(raw_data.metabolites)
		bulkMoleculesBinomialDivision.extend(createIdsWithCompartments(raw_data.rnas))
		bulkMoleculesBinomialDivision.extend(createIdsWithCompartments(raw_data.proteins))
		bulkMoleculesBinomialDivision.extend(createIdsWithCompartments(raw_data.proteinComplexes))
		bulkMoleculesBinomialDivision.extend(createIdsWithCompartments([x for x in raw_data.polymerized if x['is_aa'] and not x['is_end']]))
		bulkMoleculesBinomialDivision.extend(createIdsWithCompartments([x for x in raw_data.polymerized if x['is_ntp'] and not x['is_end']]))
		bulkMoleculesBinomialDivision.extend(createIdsWithCompartments(raw_data.water))
		moleculeGroups['bulkMoleculesBinomialDivision'] = bulkMoleculesBinomialDivision

		moleculeGroups['bulkMoleculesEqualDivision'] = createIdsWithCompartments([x for x in raw_data.polymerized if x['is_dntp'] and not x['is_end']])
		moleculeGroups['bulkMoleculesWithChromosomeDivision'] = createIdsWithCompartments([x for x in raw_data.polymerized if x['is_dntp'] and not x['is_end']])

		self.__dict__.update(moleculeGroups)<|MERGE_RESOLUTION|>--- conflicted
+++ resolved
@@ -54,11 +54,8 @@
 										'RRFE-RRNA[c]','RRFG-RRNA[c]','RRFH-RRNA[c]'],
 			's50_fullComplex'		:	['CPLX-50SA[c]'],
 			'aaIDs'					:	sim_data.amino_acid_1_to_3_ordered.values(),
-<<<<<<< HEAD
 			'fragmentNT_IDs'		:	[x['id'].replace('Polymerized','Fragment') for x in raw_data.polymerized if x['is_ntp'] and not x['is_end']], 
 
-=======
->>>>>>> 6608b3b3
 		}
 
 		bulkMoleculesBinomialDivision = createIdsWithCompartments(raw_data.metabolites)
