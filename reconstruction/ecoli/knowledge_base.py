--- conflicted
+++ resolved
@@ -42,268 +42,9 @@
 from wholecell.utils import units
 import scipy.constants
 
-<<<<<<< HEAD
-# NOTE: most constants here need to either be moved to the DB or will be 
-# removed as the simulation is developed
-
-AMINO_ACID_1_TO_3_ORDERED = collections.OrderedDict(( # TOKB
-	("A", "ALA-L[c]"), ("R", "ARG-L[c]"), ("N", "ASN-L[c]"), ("D", "ASP-L[c]"),
-	("C", "CYS-L[c]"), ("E", "GLU-L[c]"), ("Q", "GLN-L[c]"), ("G", "GLY[c]"),
-	("H", "HIS-L[c]"), ("I", "ILE-L[c]"), ("L", "LEU-L[c]"), ("K", "LYS-L[c]"),
-	("M", "MET-L[c]"), ("F", "PHE-L[c]"), ("P", "PRO-L[c]"), ("S", "SER-L[c]"),
-	("T", "THR-L[c]"), ("W", "TRP-L[c]"), ("Y", "TYR-L[c]"), ("U", "SEC-L[c]"),
-	("V", "VAL-L[c]")
-	))
-
-MOLECULAR_WEIGHT_KEYS = [
-	'23srRNA',
-	'16srRNA',
-	'5srRNA',
-	'tRNA',
-	'mRNA',
-	'miscRNA',
-	'protein',
-	'metabolite',
-	'water',
-	'DNA',
-	'RNA' # nonspecific RNA
-	]
-
-MOLECULAR_WEIGHT_ORDER = {
-	key:index for index, key in enumerate(MOLECULAR_WEIGHT_KEYS)
-	}
-
-COMPLEXES_REQUIRE_MODIFIED = ['ACETYL-COA-CARBOXYLMULTI-CPLX', 'BCCP-CPLX',
-	'CPLX0-263', 'CPLX0-2901','CPLX0-7721', 'CPLX0-7748', 'CPLX0-7754',
-	'CPLX0-7795', 'CPLX0-7884','CPLX0-7885', 'ENTMULTI-CPLX', 'GCVMULTI-CPLX', 
-	'PHOSPHASERDECARB-CPLX', 'PHOSPHASERDECARB-DIMER', 'PHOSPHO-OMPR', 
-	'PROTEIN-NRIP', 'SAMDECARB-CPLX']
-
-COMPLEXES_NOT_FORMED = [
-	# RNA poly + sigma factor
-	"RNAPE-CPLX", "CPLX0-221", "CPLX0-222", "RNAPS-CPLX", "RNAP32-CPLX",
-	"RNAP54-CPLX", "RNAP70-CPLX",
-	]
-
-REACTION_ENZYME_ASSOCIATIONS = {
-	# problem: multiple associated enzymes
-	## PTS system
-	"FEIST_ACMANAptspp":None,
-	"FEIST_ACMUMptspp":None,
-	"FEIST_ASCBptspp":None,
-	"FEIST_DHAPT":None,
-	"FEIST_FRUpts2pp":None,
-	"FEIST_FRUptspp":None,
-	"FEIST_GALTptspp":None,
-	"FEIST_GAMptspp":None,
-	"FEIST_GTHRDHpp":None,
-	"FEIST_MALTptspp":None,
-	"FEIST_MANGLYCptspp":None,
-	"FEIST_MANptspp":None,
-	"FEIST_MNLptspp":None,
-	"FEIST_SBTptspp":None,
-	"FEIST_TREptspp":None,
-
-	## proenzymes
-	"FEIST_ADMDC":["SPED-MONOMER"],
-	"FEIST_PSD120":["PSD-MONOMER"],
-	"FEIST_PSD140":["PSD-MONOMER"],
-	"FEIST_PSD141":["PSD-MONOMER"],
-	"FEIST_PSD160":["PSD-MONOMER"],
-	"FEIST_PSD161":["PSD-MONOMER"],
-	"FEIST_PSD180":["PSD-MONOMER"],
-	"FEIST_PSD181":["PSD-MONOMER"],
-	"FEIST_ASP1DC":["ASPDECARBOX-MONOMER"],
-
-	## acyl carrier protein
-	"FEIST_CITL":None, # ['ACECITLY-CPLX', 'G6340-MONOMER']
-
-	## multiple enzyme associations, not complexed
-	"FEIST_NO3R2pp":None, # ['NARW-MONOMER', 'NITRATREDUCTZ-CPLX']
-	"FEIST_O16AP1pp":None, # ['EG11982-MONOMER', 'G7090-MONOMER']
-	"FEIST_O16AP2pp":None, # ['EG11982-MONOMER', 'G7090-MONOMER']
-	"FEIST_O16AP3pp":None, # ['EG11982-MONOMER', 'G7090-MONOMER']
-	"FEIST_PDX5PS":None, # ['CPLX0-7847', 'CPLX0-321', 'CPLX0-743']
-	"FEIST_RIBabcpp":None, # ['ABC-28-CPLX', 'CPLX0-7646']
-	"FEIST_THZPSN":None, # ['CPLX0-248', 'THIF-MONOMER', 'CPLX-8029', 'THII-MONOMER']
-
-	}
-
-AA_TRNA_GROUPS = collections.OrderedDict([('A', ['alaT-tRNA[c]', 'alaU-tRNA[c]', 'alaV-tRNA[c]', 'alaW-tRNA[c]']),
-		('R', ['alaX-tRNA[c]', 'argQ-tRNA[c]', 'argU-tRNA[c]', 'argV-tRNA[c]', 'argW-tRNA[c]', 'argX-tRNA[c]', 'argY-tRNA[c]']),
-		('N', ['argZ-tRNA[c]', 'asnT-tRNA[c]', 'asnU-tRNA[c]', 'asnV-tRNA[c]']),
-		('D', ['RNA0-304[c]', 'aspT-tRNA[c]', 'aspU-tRNA[c]']),
-		('C', ['aspV-tRNA[c]']),
-		('E', ['glnX-tRNA[c]', 'gltT-tRNA[c]', 'gltU-tRNA[c]', 'gltV-tRNA[c]']),
-		('Q', ['cysT-tRNA[c]', 'glnU-tRNA[c]', 'glnV-tRNA[c]', 'glnW-tRNA[c]']),
-		('G', ['gltW-tRNA[c]', 'glyT-tRNA[c]', 'glyU-tRNA[c]', 'glyV-tRNA[c]', 'glyW-tRNA[c]', 'glyX-tRNA[c]']),
-		('H', ['glyY-tRNA[c]']),
-		('I', ['hisR-tRNA[c]', 'ileT-tRNA[c]', 'ileU-tRNA[c]', 'ileV-tRNA[c]', 'ileX-tRNA[c]']),
-		('L', ['RNA0-305[c]', 'leuP-tRNA[c]', 'leuQ-tRNA[c]', 'leuT-tRNA[c]', 'leuU-tRNA[c]', 'leuV-tRNA[c]', 'leuW-tRNA[c]', 'leuX-tRNA[c]']),
-		('K', ['leuZ-tRNA[c]', 'RNA0-303[c]', 'lysT-tRNA[c]', 'lysV-tRNA[c]', 'lysW-tRNA[c]', 'RNA0-301[c]']),
-		('M', ['RNA0-302[c]', 'metT-tRNA[c]', 'metU-tRNA[c]', 'RNA0-306[c]', 'metW-tRNA[c]', 'metY-tRNA[c]']),
-		('F', ['metZ-tRNA[c]', 'pheU-tRNA[c]']),
-		('P', ['pheV-tRNA[c]', 'proK-tRNA[c]', 'proL-tRNA[c]']),
-		('S', ['selC-tRNA[c]', 'serT-tRNA[c]', 'serU-tRNA[c]', 'serV-tRNA[c]', 'serW-tRNA[c]']),
-		('T', ['serX-tRNA[c]', 'thrT-tRNA[c]', 'thrU-tRNA[c]', 'thrV-tRNA[c]']),
-		('W', ['thrW-tRNA[c]']),
-		('Y', ['trpT-tRNA[c]', 'tyrT-tRNA[c]', 'tyrU-tRNA[c]']),
-		('U', ['proM-tRNA[c]']),
-		('V', ['tyrV-tRNA[c]', 'valT-tRNA[c]', 'valU-tRNA[c]', 'valV-tRNA[c]', 'valW-tRNA[c]', 'valX-tRNA[c]', 'valY-tRNA[c]'])])
-
-TRNA_FRAME_IDS = ['alaT-tRNA[c]','alaU-tRNA[c]','alaV-tRNA[c]','alaW-tRNA[c]','alaX-tRNA[c]','argQ-tRNA[c]','argU-tRNA[c]',
-'argV-tRNA[c]','argW-tRNA[c]','argX-tRNA[c]','argY-tRNA[c]','argZ-tRNA[c]','asnT-tRNA[c]','asnU-tRNA[c]','asnV-tRNA[c]','RNA0-304[c]','aspT-tRNA[c]',
-'aspU-tRNA[c]','aspV-tRNA[c]','cysT-tRNA[c]','glnU-tRNA[c]','glnV-tRNA[c]','glnW-tRNA[c]','glnX-tRNA[c]','gltT-tRNA[c]','gltU-tRNA[c]','gltV-tRNA[c]',
-'gltW-tRNA[c]','glyT-tRNA[c]','glyU-tRNA[c]','glyV-tRNA[c]','glyW-tRNA[c]','glyX-tRNA[c]','glyY-tRNA[c]','hisR-tRNA[c]','ileT-tRNA[c]','ileU-tRNA[c]',
-'ileV-tRNA[c]','ileX-tRNA[c]','RNA0-305[c]','leuP-tRNA[c]','leuQ-tRNA[c]','leuT-tRNA[c]','leuU-tRNA[c]','leuV-tRNA[c]','leuW-tRNA[c]','leuX-tRNA[c]',
-'leuZ-tRNA[c]','RNA0-303[c]','lysT-tRNA[c]','lysV-tRNA[c]','lysW-tRNA[c]','RNA0-301[c]','RNA0-302[c]','metT-tRNA[c]','metU-tRNA[c]','RNA0-306[c]',
-'metW-tRNA[c]','metY-tRNA[c]','metZ-tRNA[c]','pheU-tRNA[c]','pheV-tRNA[c]','proK-tRNA[c]','proL-tRNA[c]','proM-tRNA[c]','selC-tRNA[c]','serT-tRNA[c]',
-'serU-tRNA[c]','serV-tRNA[c]','serW-tRNA[c]','serX-tRNA[c]','thrT-tRNA[c]','thrU-tRNA[c]','thrV-tRNA[c]','thrW-tRNA[c]','trpT-tRNA[c]','tyrT-tRNA[c]',
-'tyrU-tRNA[c]','tyrV-tRNA[c]','valT-tRNA[c]','valU-tRNA[c]','valV-tRNA[c]','valW-tRNA[c]','valX-tRNA[c]','valY-tRNA[c]','RNA0-300[c]']
-
-
-METABOLITE_CONCENTRATIONS = { # mol / L # TODO: move to SQL
-	"glu-L": 9.60e-2,
-	"gthrd": 1.70e-2,
-	"fdp": 1.50e-2,
-	"atp": 9.60e-3,
-	"u3aga": 9.20e-3,
-	"utp": 8.30e-3,
-	"gtp": 4.90e-3,
-	"dttp": 4.60e-3,
-	"asp-L": 4.20e-3,
-	"val-L": 4.00e-3,
-	"6pgc": 3.80e-3,
-	"gln-L": 3.80e-3,
-	"ctp": 2.70e-3,
-	"ala-L": 2.60e-3,
-	"nad": 2.60e-3,
-	"udpg": 2.50e-3,
-	"uri": 2.10e-3,
-	"cit": 2.00e-3,
-	"udp": 1.80e-3,
-	"mal-L": 1.70e-3,
-	"3pg": 1.50e-3,
-	"citr-L": 1.40e-3,
-	"coa": 1.40e-3,
-	"glyc-R": 1.40e-3,
-	"gam6p": 1.20e-3,
-	"actp": 1.10e-3,
-	"6pgl": 1.00e-3,
-	"gdp": 6.80e-4,
-	"accoa": 6.10e-4,
-	"cbasp": 5.90e-4,
-	"arg-L": 5.70e-4,
-	"succ": 5.70e-4,
-	"udpglcur": 5.70e-4,
-	"adp": 5.60e-4,
-	"asn-L": 5.10e-4,
-	"akg": 4.40e-4,
-	"lys-L": 4.10e-4,
-	"pro-L": 3.90e-4,
-	"dtdp": 3.80e-4,
-	"dhap": 3.70e-4,
-	"hcys-L": 3.70e-4,
-	"cmp": 3.60e-4,
-	"amp": 2.80e-4,
-	"succoa": 2.30e-4,
-	"gua": 1.90e-4,
-	"pep": 1.80e-4,
-	"amet": 1.80e-4,
-	"thr-L": 1.80e-4,
-	"fad": 1.70e-4,
-	"met-L": 1.50e-4,
-	"23dhb": 1.40e-4,
-	"fum": 1.20e-4,
-	"nadph": 1.20e-4,
-	"phpyr": 9.00e-5,
-	"nadh": 8.30e-5,
-	"acgam1p": 8.20e-5,
-	"his-L": 6.80e-5,
-	"ser-L": 6.80e-5,
-	"4hbz": 5.20e-5,
-	"dgmp": 5.10e-5,
-	"glyc3p": 4.90e-5,
-	"acorn": 4.30e-5,
-	"glcn": 4.20e-5,
-	# "23camp": 3.50e-5, # can't be formed by the reaction network
-	"dctp": 3.50e-5,
-	"malcoa": 3.50e-5,
-	"tyr-L": 2.90e-5,
-	"gmp": 2.40e-5,
-	"aacoa": 2.20e-5,
-	"ribflv": 1.90e-5,
-	"phe-L": 1.80e-5,
-	"acon-C": 1.60e-5,
-	"datp": 1.60e-5,
-	"csn": 1.40e-5,
-	"skm": 1.40e-5,
-	"histd": 1.30e-5,
-	"dhor-S": 1.20e-5,
-	"quln": 1.20e-5,
-	"trp-L": 1.20e-5,
-	"orn": 1.00e-5,
-	"damp": 8.80e-6,
-	"aps": 6.60e-6,
-	# "inost": 5.70e-6, # can't be formed by the reaction network
-	"ppcoa": 5.30e-6,
-	"adpglc": 4.30e-6,
-	"anth": 3.50e-6,
-	"dad-2": 2.80e-6,
-	"cytd": 2.60e-6,
-	"nadp": 2.10e-6,
-	"gsn": 1.60e-6,
-	"ade": 1.50e-6,
-	"dgsn": 5.20e-7,
-	"adn": 1.30e-7,
-	}
-
-POLYMERIZED_AMINO_ACID_WEIGHTS = [
-	{"base molecule":"ALA-L",	"frame id":"Polymerized ALA-L",	"mw":71.0785},
-	{"base molecule":"ARG-L",	"frame id":"Polymerized ARG-L",	"mw":157.1957},
-	{"base molecule":"ASN-L",	"frame id":"Polymerized ASN-L",	"mw":114.1034},
-	{"base molecule":"ASP-L",	"frame id":"Polymerized ASP-L",	"mw":114.0796},
-	{"base molecule":"CYS-L",	"frame id":"Polymerized CYS-L",	"mw":103.1385},
-	{"base molecule":"GLU-L",	"frame id":"Polymerized GLU-L",	"mw":128.1064},
-	{"base molecule":"GLN-L",	"frame id":"Polymerized GLN-L",	"mw":128.1302},
-	{"base molecule":"GLY",	"frame id":"Polymerized GLY",	"mw":57.0517},
-	{"base molecule":"HIS-L",	"frame id":"Polymerized HIS-L",	"mw":137.1413},
-	{"base molecule":"ILE-L",	"frame id":"Polymerized ILE-L",	"mw":113.1589},
-	{"base molecule":"LEU-L",	"frame id":"Polymerized LEU-L",	"mw":113.1589},
-	{"base molecule":"LYS-L",	"frame id":"Polymerized LYS-L",	"mw":129.1817},
-	{"base molecule":"MET-L",	"frame id":"Polymerized MET-L",	"mw":131.1921},
-	{"base molecule":"PHE-L",	"frame id":"Polymerized PHE-L",	"mw":147.1761},
-	{"base molecule":"PRO-L",	"frame id":"Polymerized PRO-L",	"mw":97.1163},
-	{"base molecule":"SER-L",	"frame id":"Polymerized SER-L",	"mw":87.0775},
-	{"base molecule":"THR-L",	"frame id":"Polymerized THR-L",	"mw":101.1043},
-	{"base molecule":"TRP-L",	"frame id":"Polymerized TRP-L",	"mw":186.213},
-	{"base molecule":"TYR-L",	"frame id":"Polymerized TYR-L",	"mw":163.1751},
-	{"base molecule":"SEC-L",	"frame id":"Polymerized SEC-L",	"mw":149.0252},
-	{"base molecule":"VAL-L",	"frame id":"Polymerized VAL-L",	"mw":99.1321},
-	]
-
-POLYPEPTIDE_END_WEIGHT = {"base molecule":"H2O",	"frame id":"Polypeptide terminal hydroxyl",	"mw":18.0148}
-
-POLYMERIZED_NUCLEOTIDE_WEIGHTS = [
-	{"base molecule":"ATP",	"frame id":"Polymerized ADN",	"mw":328.1999},
-	{"base molecule":"CTP",	"frame id":"Polymerized CYTD",	"mw":304.1739},
-	{"base molecule":"GTP",	"frame id":"Polymerized GSN",	"mw":344.1989},
-	{"base molecule":"UTP",	"frame id":"Polymerized URI",	"mw":305.158},
-	]
-
-POLYMERIZED_DEOXY_NUCLEOTIDE_WEIGHTS = [
-	{"base molecule":"DATP",	"frame id":"Polymerized DAD-2",	"mw":312.2009},
-	{"base molecule":"DCTP",	"frame id":"Polymerized DCYT",	"mw":288.1749},
-	{"base molecule":"DGTP",	"frame id":"Polymerized DGSN",	"mw":328.1999},
-	{"base molecule":"DTTP",	"frame id":"Polymerized THYMD",	"mw":303.1858},
-	]
-
-RNA_END_WEIGHT = {"base molecule":"PPI",	"frame id":"Nucleic acid terminal pyrophosphate",	"mw":174.9489}
-=======
 # NOTE: most hard coded constants have been moved to another .py file
 #		to keep this file length managable.
 from hard_coded_data import *
->>>>>>> 2ee37046
 
 class KnowledgeBaseEcoli(object):
 	""" KnowledgeBaseEcoli """
