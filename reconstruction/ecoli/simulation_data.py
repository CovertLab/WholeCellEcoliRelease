"""
SimulationData for Ecoli

Raw data processed into forms convienent for whole-cell modeling

@author: Nick Ruggero
@organization: Covert Lab, Department of Bioengineering, Stanford University
@date: Created 02/12/2015
"""
from __future__ import division

import numpy as np
import collections
from unum import Unum

# Raw data class
from reconstruction.ecoli.knowledge_base_raw import KnowledgeBaseEcoli

# Data classes
from reconstruction.ecoli.dataclasses.getterFunctions import getterFunctions
from reconstruction.ecoli.dataclasses.moleculeGroups import moleculeGroups
from reconstruction.ecoli.dataclasses.constants import Constants
from reconstruction.ecoli.dataclasses.state.state import State
from reconstruction.ecoli.dataclasses.process.process import Process
from reconstruction.ecoli.dataclasses.growthRateDependentParameters import Mass, GrowthRateParameters
from reconstruction.ecoli.dataclasses.relation import Relation

class SimulationDataEcoli(object):
	""" SimulationDataEcoli """

	def __init__(self):

		# Doubling time (used in fitting)
		self.doubling_time = None

<<<<<<< HEAD
	def initialize(self, doubling_time, raw_data, time_step_sec = None, expression_condition = "M9 Glucose minus AAs", environment = "wildtype"):
		assert type(time_step_sec) == float or time_step_sec == None
		self.timeStepSec = time_step_sec
=======
	def initialize(self, doubling_time, raw_data, media_conditions="M9 Glucose minus AAs"):
>>>>>>> 2b92de3b

		if type(doubling_time) != Unum:
			raise Exception("Doubling time is not a Unum object!")
		self.doubling_time = doubling_time

		# TODO: Check that media condition is valid
		self.expression_condition = expression_condition
		self.environment = environment

		self._addHardCodedAttributes()

		# Helper functions (have no dependencies)
		self.getter = getterFunctions(raw_data, self)
		self.moleculeGroups = moleculeGroups(raw_data, self)
		self.constants = Constants(raw_data, self)

		# Growth rate dependent parameters are set first
		self.growthRateParameters = GrowthRateParameters(raw_data, self)
		self.mass = Mass(raw_data, self)

		# Data classes (can depend on helper functions)
		# Data classes cannot depend on each other
		self.process = Process(raw_data, self)
		self.state = State(raw_data, self)

		# Relations between data classes (can depend on data classes)
		# Relations cannot depend on each other
		self.relation = Relation(raw_data, self)

	def _addHardCodedAttributes(self):
		self.molecular_weight_keys = [
			'23srRNA',
			'16srRNA',
			'5srRNA',
			'tRNA',
			'mRNA',
			'miscRNA',
			'protein',
			'metabolite',
			'water',
			'DNA',
			'RNA' # nonspecific RNA
			]

		self.molecular_weight_order = collections.OrderedDict([
			(key, index) for index, key in enumerate(self.molecular_weight_keys)
			])

		self.submassNameToIndex = self.molecular_weight_order

		self.amino_acid_1_to_3_ordered = collections.OrderedDict((
			("A", "L-ALPHA-ALANINE[c]"), ("R", "ARG[c]"), ("N", "ASN[c]"), ("D", "L-ASPARTATE[c]"),
			("C", "CYS[c]"), ("E", "GLT[c]"), ("Q", "GLN[c]"), ("G", "GLY[c]"),
			("H", "HIS[c]"), ("I", "ILE[c]"), ("L", "LEU[c]"), ("K", "LYS[c]"),
			("M", "MET[c]"), ("F", "PHE[c]"), ("P", "PRO[c]"), ("S", "SER[c]"),
			("T", "THR[c]"), ("W", "TRP[c]"), ("Y", "TYR[c]"), ("U", "L-SELENOCYSTEINE[c]"),
			("V", "VAL[c]")
			))

		self.dNtpOrder = ["A", "C", "G", "T"]<|MERGE_RESOLUTION|>--- conflicted
+++ resolved
@@ -33,13 +33,7 @@
 		# Doubling time (used in fitting)
 		self.doubling_time = None
 
-<<<<<<< HEAD
-	def initialize(self, doubling_time, raw_data, time_step_sec = None, expression_condition = "M9 Glucose minus AAs", environment = "wildtype"):
-		assert type(time_step_sec) == float or time_step_sec == None
-		self.timeStepSec = time_step_sec
-=======
-	def initialize(self, doubling_time, raw_data, media_conditions="M9 Glucose minus AAs"):
->>>>>>> 2b92de3b
+	def initialize(self, doubling_time, raw_data, expression_condition = "M9 Glucose minus AAs", environment = "wildtype"):
 
 		if type(doubling_time) != Unum:
 			raise Exception("Doubling time is not a Unum object!")
