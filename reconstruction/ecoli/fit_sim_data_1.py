--- conflicted
+++ resolved
@@ -2710,13 +2710,7 @@
 		# from existing values of P in matrix G are close to fit values.
 		R = Variable(G.shape[1])  # Vector of r's and alpha's
 
-<<<<<<< HEAD
-		# Objective: minimize difference between k and G*R
-		# TODO(jerry): Change `G*R` to `G @ R` to fix deprecation warnings,
-		#  after dropping support for Python 2.
-=======
 		# Objective: minimize difference between k and G @ R
->>>>>>> 15aa9660
 		objective_r = Minimize(
 			norm(G @ (PROMOTER_SCALING * R) - PROMOTER_SCALING * k, PROMOTER_NORM_TYPE))
 
@@ -2726,8 +2720,6 @@
 		# value between zero and one.
 		# 2) T @ R >= 0 : Values of r for positive regulation should be positive,
 		# and values of r for negative regulation should be negative.
-		# TODO(jerry): Change `Z*R` and `T*R` to `Z @ R` and `T @ R` to fix
-		#  deprecation warnings, after dropping support for Python 2.
 		constraint_r = [
 			0 <= Z @ (PROMOTER_SCALING * R), Z @ (PROMOTER_SCALING * R) <= PROMOTER_SCALING,
 			T @ (PROMOTER_SCALING * R) >= 0]
@@ -2770,8 +2762,6 @@
 		# probabilities) and H @ P (computed initiation probabilities) while
 		# also minimizing deviation of P from the original value calculated
 		# from mean TF and ligand concentrations
-		# TODO(jerry): Change `H*P` to `H @ P` to fix a deprecation warning,
-		#  after dropping support for Python 2.
 		objective_p = Minimize(
 			norm(H @ (PROMOTER_SCALING * P) - PROMOTER_SCALING * k, PROMOTER_NORM_TYPE)
 			+ PROMOTER_REG_COEFF * norm(P - pInit0, PROMOTER_NORM_TYPE))
@@ -2784,8 +2774,6 @@
 		# 3) pdiff @ P >= 0.1 : There must be at least a difference of 0.1
 		# between binding probabilities of a TF in conditions TF__active and
 		# TF__inactive
-		# TODO(jerry): Change `*` to `@` in `np.diag(D) *` and `pdiff @` to fix
-		#  deprecation warnings, after dropping support for Python 2.
 		constraint_p = [
 			0 <= PROMOTER_SCALING * P, PROMOTER_SCALING * P <= PROMOTER_SCALING,
 			np.diag(D) @ (PROMOTER_SCALING * P) == PROMOTER_SCALING * Drhs,
@@ -3227,11 +3215,7 @@
 	needToUpdate = False
 	fixturesDir = filepath.makedirs(filepath.ROOT_PATH, "fixtures", "endo_km")
 	# Numpy 'U' fields make these files incompatible with older code, so change
-<<<<<<< HEAD
-	# the filename. No need to make files compatible between Python 2 & 3l we'd
-=======
 	# the filename. No need to make files compatible between Python 2 & 3; we'd
->>>>>>> 15aa9660
 	# have to set the same protocol version and set Python 3-only args like
 	# encoding='latin1'.
 	km_filepath = os.path.join(fixturesDir, 'km{}.cPickle'.format(sys.version_info[0]))
