#!/usr/bin/env python

from __future__ import division

import numpy as np
import os
import scipy.optimize
import time

from wholecell.containers.bulk_objects_container import BulkObjectsContainer
from reconstruction.ecoli.compendium import growth_data
from reconstruction.ecoli.simulation_data import SimulationDataEcoli
from wholecell.utils.mc_complexation import mccBuildMatrices, mccFormComplexesWithPrebuiltMatrices

from wholecell.utils import units
from wholecell.utils.fitting import normalize, massesAndCountsToAddForPools

# Hacks
RNA_POLY_MRNA_DEG_RATE_PER_S = np.log(2) / 30. # half-life of 30 seconds
FRACTION_INCREASE_RIBOSOMAL_PROTEINS = 0  # reduce stochasticity from protein expression

# TODO: establish a controlled language for function behaviors (i.e. create* set* fit*)

FITNESS_THRESHOLD = 1e-9
MAX_FITTING_ITERATIONS = 100
N_SEEDS = 20

DOUBLING_TIME = 60. * units.min
EXPRESSION_CONDITION = "M9 Glucose minus AAs"
ENVIRONMENT = "000000_wildtype"

VERBOSE = False

COUNTS_UNITS = units.mmol
VOLUME_UNITS = units.L
MASS_UNITS = units.g

def fitSimData_1(raw_data, doubling_time = None):
	# Initialize simulation data with growth rate
	if not isinstance(doubling_time, units.Unum):
		doubling_time = DOUBLING_TIME

	sim_data = SimulationDataEcoli()
	sim_data.initialize(
		doubling_time = doubling_time,
		raw_data = raw_data,
		expression_condition = EXPRESSION_CONDITION,
		environment = ENVIRONMENT
		)

	# Increase RNA poly mRNA deg rates
	setRnaPolymeraseCodingRnaDegradationRates(sim_data)

	# Set C-period
	setCPeriod(sim_data)

<<<<<<< HEAD
	unfitExpression = sim_data.process.transcription.rnaData["expression"].copy()	
=======
	cellSpecs = buildCellSpecifications(sim_data)
>>>>>>> 4351a2d6

	# Modify other properties

	## Calculate and set maintenance values

	# ----- Growth associated maintenance -----

	fitMaintenanceCosts(sim_data, cellSpecs["wildtype_60_min"]["bulkContainer"])

	for label, spec in cellSpecs.iteritems():
		bulkAverageContainer, bulkDeviationContainer = calculateBulkDistributions(
			sim_data,
			spec["expression"],
			spec["concDict"],
			spec["avgCellDryMassInit"],
			spec["doubling_time"],
			)
		spec["bulkAverageContainer"] = bulkAverageContainer
		spec["bulkDeviationContainer"] = bulkDeviationContainer

	sim_data.process.transcription.rnaData["expression"][:] = cellSpecs["wildtype_60_min"]["expression"]
	sim_data.process.transcription.rnaData["synthProb"][:] = cellSpecs["wildtype_60_min"]["synthProb"]

	return sim_data

def buildCellSpecifications(sim_data):
	cellSpecs = {}
	cellSpecs["wildtype_60_min"] = {
		"concDict": sim_data.process.metabolism.concDict.copy(),
		"expression": sim_data.process.transcription.rnaData["expression"].copy(),
		"doubling_time": sim_data.doubling_time,
	}

	for label, spec in cellSpecs.iteritems():
		expression, synthProb, avgCellDryMassInit, bulkContainer = expressionConverge(
			sim_data,
			spec["expression"],
			spec["concDict"],
			spec["doubling_time"],
			)
		spec["expression"] = expression
		spec["synthProb"] = synthProb
		spec["avgCellDryMassInit"] = avgCellDryMassInit
		spec["bulkContainer"] = bulkContainer

	return cellSpecs

def expressionConverge(sim_data, expression, concDict, doubling_time):
	# Fit synthesis probabilities for RNA
	for iteration in xrange(MAX_FITTING_ITERATIONS):
		if VERBOSE: print 'Iteration: {}'.format(iteration)

		initialExpression = expression.copy()

		expression = setInitialRnaExpression(sim_data, expression, doubling_time)

		bulkContainer = createBulkContainer(sim_data, expression, doubling_time)

		avgCellDryMassInit = rescaleMassForSolubleMetabolites(sim_data, bulkContainer, concDict, doubling_time)

		setRibosomeCountsConstrainedByPhysiology(sim_data, bulkContainer, doubling_time)

		setRNAPCountsConstrainedByPhysiology(sim_data, bulkContainer, doubling_time)

		# Normalize expression and write out changes

		expression, synthProb = fitExpression(sim_data, bulkContainer, doubling_time)

		finalExpression = expression

		degreeOfFit = np.sqrt(np.mean(np.square(initialExpression - finalExpression)))
		if VERBOSE: print 'degree of fit: {}'.format(degreeOfFit)

		if degreeOfFit < FITNESS_THRESHOLD:
			break

	else:
		raise Exception("Fitting did not converge")

<<<<<<< HEAD
	# Modify other properties

	# Re-compute Km's 
	if sim_data.constants.EndoRNaseCooperation:
		setKmCooperativeEndoRNonLinearRNAdecay(sim_data, bulkContainer)

	fitRNAPolyTransitionRates(sim_data, bulkContainer)
=======
	return expression, synthProb, avgCellDryMassInit, bulkContainer
>>>>>>> 4351a2d6


# Sub-fitting functions

def setRnaPolymeraseCodingRnaDegradationRates(sim_data):
	# Increase RNA poly mRNA deg rates
	# TODO: set this based on transcription unit structure
	# i.e. same synthesis prob. but different deg rates

	rnaPolySubunits = sim_data.process.complexation.getMonomers("APORNAP-CPLX[c]")["subunitIds"]
	subunitIndexes = np.array([np.where(sim_data.process.translation.monomerData["id"] == id_)[0].item() for id_ in rnaPolySubunits]) # there has to be a better way...
	mRNA_indexes = sim_data.relation.rnaIndexToMonomerMapping[subunitIndexes]
	sim_data.process.transcription.rnaData.struct_array["degRate"][mRNA_indexes] = RNA_POLY_MRNA_DEG_RATE_PER_S

def setCPeriod(sim_data):
	sim_data.growthRateParameters.c_period = sim_data.process.replication.genome_length * units.nt / sim_data.growthRateParameters.dnaPolymeraseElongationRate / 2

def rescaleMassForSolubleMetabolites(sim_data, bulkMolCntr, concDict, doubling_time):
	avgCellFractionMass = sim_data.mass.getFractionMass(doubling_time)

	mass = (avgCellFractionMass["proteinMass"] + avgCellFractionMass["rnaMass"] + avgCellFractionMass["dnaMass"]) / sim_data.mass.avgCellToInitialCellConvFactor

	# We have to remove things with zero concentration because taking the inverse of zero isn't so nice.
	poolIds = sorted(concDict)
	poolConcentrations = (units.mol / units.L) * np.array([concDict[key].asNumber(units.mol / units.L) for key in poolIds])

	massesToAdd, countsToAdd = massesAndCountsToAddForPools(
		mass,
		poolIds,
		poolConcentrations,
		sim_data.getter.getMass(poolIds),
		sim_data.constants.cellDensity,
		sim_data.constants.nAvogadro
		)

	bulkMolCntr.countsIs(
		countsToAdd,
		poolIds
		)

	# Increase avgCellDryMassInit to match these numbers & rescale mass fractions
	smallMoleculePoolsDryMass = units.hstack((massesToAdd[:poolIds.index('WATER[c]')], massesToAdd[poolIds.index('WATER[c]') + 1:]))
	newAvgCellDryMassInit = units.sum(mass) + units.sum(smallMoleculePoolsDryMass)

	sim_data.mass.avgCellDryMassInit = newAvgCellDryMassInit
	sim_data.mass.avgCellDryMass = sim_data.mass.avgCellDryMassInit * sim_data.mass.avgCellToInitialCellConvFactor
	sim_data.mass.avgCellWaterMassInit = sim_data.mass.avgCellDryMassInit / sim_data.mass.cellDryMassFraction * sim_data.mass.cellWaterMassFraction
	sim_data.mass.fitAvgSolublePoolMass = units.sum(units.hstack((massesToAdd[:poolIds.index('WATER[c]')], massesToAdd[poolIds.index('WATER[c]') + 1:]))) * sim_data.mass.avgCellToInitialCellConvFactor

	return newAvgCellDryMassInit

def setInitialRnaExpression(sim_data, expression, doubling_time):
	# Set expression for all of the noncoding RNAs

	# Load from KB

	## IDs
	ids_rnas = sim_data.process.transcription.rnaData["id"]
	ids_rRNA23S = sim_data.process.transcription.rnaData["id"][sim_data.process.transcription.rnaData["isRRna23S"]]
	ids_rRNA16S = sim_data.process.transcription.rnaData["id"][sim_data.process.transcription.rnaData["isRRna16S"]]
	ids_rRNA5S = sim_data.process.transcription.rnaData["id"][sim_data.process.transcription.rnaData["isRRna5S"]]
	ids_tRNA = sim_data.process.transcription.rnaData["id"][sim_data.process.transcription.rnaData["isTRna"]]
	ids_mRNA = sim_data.process.transcription.rnaData["id"][sim_data.process.transcription.rnaData["isMRna"]]

	avgCellFractionMass = sim_data.mass.getFractionMass(doubling_time)

	## Mass fractions
	totalMass_rRNA23S = avgCellFractionMass["rRna23SMass"] / sim_data.mass.avgCellToInitialCellConvFactor
	totalMass_rRNA16S = avgCellFractionMass["rRna16SMass"] / sim_data.mass.avgCellToInitialCellConvFactor
	totalMass_rRNA5S = avgCellFractionMass["rRna5SMass"] / sim_data.mass.avgCellToInitialCellConvFactor
	totalMass_tRNA = avgCellFractionMass["tRnaMass"] / sim_data.mass.avgCellToInitialCellConvFactor
	totalMass_mRNA = avgCellFractionMass["mRnaMass"] / sim_data.mass.avgCellToInitialCellConvFactor

	## Molecular weights
	individualMasses_RNA = sim_data.getter.getMass(ids_rnas) / sim_data.constants.nAvogadro
	individualMasses_rRNA23S = sim_data.getter.getMass(ids_rRNA23S) / sim_data.constants.nAvogadro
	individualMasses_rRNA16S = sim_data.getter.getMass(ids_rRNA16S) / sim_data.constants.nAvogadro
	individualMasses_rRNA5S = sim_data.getter.getMass(ids_rRNA5S) / sim_data.constants.nAvogadro
	individualMasses_tRNA = sim_data.process.transcription.rnaData["mw"][sim_data.process.transcription.rnaData["isTRna"]] / sim_data.constants.nAvogadro
	individualMasses_mRNA = sim_data.process.transcription.rnaData["mw"][sim_data.process.transcription.rnaData["isMRna"]] / sim_data.constants.nAvogadro

	## Molecule expression distributions
	distribution_rRNA23S = np.array([1.] + [0.] * (ids_rRNA23S.size-1)) # currently only expressing first rRNA operon
	distribution_rRNA16S = np.array([1.] + [0.] * (ids_rRNA16S.size-1)) # currently only expressing first rRNA operon
	distribution_rRNA5S = np.array([1.] + [0.] * (ids_rRNA5S.size-1)) # currently only expressing first rRNA operon
	distribution_tRNA = normalize(sim_data.mass.getTrnaDistribution()['molar_ratio_to_16SrRNA'])
	distribution_mRNA = normalize(expression[sim_data.process.transcription.rnaData['isMRna']])

	# Construct bulk container

	rnaExpressionContainer = BulkObjectsContainer(ids_rnas, dtype = np.float64)

	## Assign rRNA counts based on mass

	totalCount_rRNA23S = totalCountFromMassesAndRatios(
		totalMass_rRNA23S,
		individualMasses_rRNA23S,
		distribution_rRNA23S
		)

	totalCount_rRNA23S.normalize()
	totalCount_rRNA23S.checkNoUnit()

	totalCount_rRNA16S = totalCountFromMassesAndRatios(
		totalMass_rRNA16S,
		individualMasses_rRNA16S,
		distribution_rRNA16S
		)

	totalCount_rRNA16S.normalize()
	totalCount_rRNA16S.checkNoUnit()

	totalCount_rRNA5S = totalCountFromMassesAndRatios(
		totalMass_rRNA5S,
		individualMasses_rRNA5S,
		distribution_rRNA5S
		)

	totalCount_rRNA5S.normalize()
	totalCount_rRNA5S.checkNoUnit()

	totalCount_rRNA_average = sum([totalCount_rRNA23S, totalCount_rRNA16S, totalCount_rRNA5S]) / 3

	counts_rRNA23S = totalCount_rRNA_average * distribution_rRNA23S
	counts_rRNA16S = totalCount_rRNA_average * distribution_rRNA16S
	counts_rRNA5S = totalCount_rRNA_average * distribution_rRNA5S

	rnaExpressionContainer.countsIs(counts_rRNA23S, ids_rRNA23S)
	rnaExpressionContainer.countsIs(counts_rRNA16S, ids_rRNA16S)
	rnaExpressionContainer.countsIs(counts_rRNA5S, ids_rRNA5S)

	## Assign tRNA counts based on mass and relative abundances (see Dong 1996)

	totalCount_tRNA = totalCountFromMassesAndRatios(
		totalMass_tRNA,
		individualMasses_tRNA,
		distribution_tRNA
		)

	totalCount_tRNA.normalize()
	totalCount_tRNA.checkNoUnit()

	counts_tRNA = totalCount_tRNA * distribution_tRNA

	rnaExpressionContainer.countsIs(counts_tRNA, ids_tRNA)

	## Assign mRNA counts based on mass and relative abundances (microarrays)

	totalCount_mRNA = totalCountFromMassesAndRatios(
		totalMass_mRNA,
		individualMasses_mRNA,
		distribution_mRNA
		)

	totalCount_mRNA.normalize()
	totalCount_mRNA.checkNoUnit()

	counts_mRNA = totalCount_mRNA * distribution_mRNA

	rnaExpressionContainer.countsIs(counts_mRNA, ids_mRNA)

	expression = normalize(rnaExpressionContainer.counts())

	return expression
	# Note that now rnaData["synthProb"] does not match "expression"

def totalCountIdDistributionProtein(sim_data, expression, doubling_time):
	ids_protein = sim_data.process.translation.monomerData["id"]
	totalMass_protein = sim_data.mass.getFractionMass(doubling_time)["proteinMass"] / sim_data.mass.avgCellToInitialCellConvFactor
	individualMasses_protein = sim_data.process.translation.monomerData["mw"] / sim_data.constants.nAvogadro
	distribution_transcriptsByProtein = normalize(expression[sim_data.relation.rnaIndexToMonomerMapping])
	translation_efficienciesByProtein = normalize(sim_data.process.translation.translationEfficienciesByMonomer)

	degradationRates = sim_data.process.translation.monomerData["degRate"]

	netLossRate_protein = netLossRateFromDilutionAndDegradationProtein(doubling_time, degradationRates)

	distribution_protein = proteinDistributionFrommRNA(
		distribution_transcriptsByProtein,
		translation_efficienciesByProtein,
		netLossRate_protein
		)

	totalCount_protein = totalCountFromMassesAndRatios(
		totalMass_protein,
		individualMasses_protein,
		distribution_protein
		)

	totalCount_protein.normalize()
	totalCount_protein.checkNoUnit()

	return totalCount_protein, ids_protein, distribution_protein

def totalCountIdDistributionRNA(sim_data, expression, doubling_time):
	ids_rnas = sim_data.process.transcription.rnaData["id"]
	totalMass_RNA = sim_data.mass.getFractionMass(doubling_time)["rnaMass"] / sim_data.mass.avgCellToInitialCellConvFactor
	individualMasses_RNA = sim_data.process.transcription.rnaData["mw"] / sim_data.constants.nAvogadro

	distribution_RNA = normalize(expression)

	totalCount_RNA = totalCountFromMassesAndRatios(
		totalMass_RNA,
		individualMasses_RNA,
		distribution_RNA
		)
	totalCount_RNA.normalize()
	totalCount_RNA.checkNoUnit()

	return totalCount_RNA, ids_rnas, distribution_RNA

def createBulkContainer(sim_data, expression, doubling_time):

	totalCount_RNA, ids_rnas, distribution_RNA = totalCountIdDistributionRNA(sim_data, expression, doubling_time)
	totalCount_protein, ids_protein, distribution_protein = totalCountIdDistributionProtein(sim_data, expression, doubling_time)
	ids_molecules = sim_data.state.bulkMolecules.bulkData["id"]

	## Construct bulk container

	bulkContainer = BulkObjectsContainer(ids_molecules, dtype = np.float64)

	## Assign RNA counts based on mass and expression distribution

	counts_RNA = totalCount_RNA * distribution_RNA

	bulkContainer.countsIs(counts_RNA, ids_rnas)

	## Assign protein counts based on mass and mRNA counts

	counts_protein = totalCount_protein * distribution_protein

	bulkContainer.countsIs(counts_protein, ids_protein)

	return bulkContainer


def setRibosomeCountsConstrainedByPhysiology(sim_data, bulkContainer, doubling_time):
	'''
	setRibosomeCountsConstrainedByPhysiology

	Methodology: Set counts of ribosomal subunits based on three constraints.
	(1) Expected protein distribution doubles in one cell cycle
	(2) Measured rRNA mass fractions
	(3) Expected ribosomal subunit counts based on expression
	'''
	ribosome30SSubunits = sim_data.process.complexation.getMonomers(sim_data.moleculeGroups.s30_fullComplex[0])['subunitIds']
	ribosome50SSubunits = sim_data.process.complexation.getMonomers(sim_data.moleculeGroups.s50_fullComplex[0])['subunitIds']
	ribosome30SStoich = sim_data.process.complexation.getMonomers(sim_data.moleculeGroups.s30_fullComplex[0])['subunitStoich']
	ribosome50SStoich = sim_data.process.complexation.getMonomers(sim_data.moleculeGroups.s50_fullComplex[0])['subunitStoich']

	# -- CONSTRAINT 1: Expected protien distribution doubling -- #
	## Calculate minimium number of 30S and 50S subunits required in order to double our expected
	## protein distribution in one cell cycle
	proteinLengths = units.sum(sim_data.process.translation.monomerData['aaCounts'], axis = 1)
	proteinDegradationRates =  sim_data.process.translation.monomerData["degRate"]
	proteinCounts =  bulkContainer.counts(sim_data.process.translation.monomerData["id"])

	netLossRate_protein = netLossRateFromDilutionAndDegradationProtein(
		doubling_time,
		proteinDegradationRates
		)

	nRibosomesNeeded = calculateMinPolymerizingEnzymeByProductDistribution(
	proteinLengths, sim_data.growthRateParameters.ribosomeElongationRate, netLossRate_protein, proteinCounts)
	nRibosomesNeeded.normalize() # FIXES NO UNIT BUG
	nRibosomesNeeded.checkNoUnit()
	nRibosomesNeeded = nRibosomesNeeded.asNumber()

	# Minimum number of ribosomes needed
	constraint1_ribosome30SCounts = (
		nRibosomesNeeded * ribosome30SStoich
		) * (1 + FRACTION_INCREASE_RIBOSOMAL_PROTEINS)

	constraint1_ribosome50SCounts = (
		nRibosomesNeeded * ribosome50SStoich
		) * (1 + FRACTION_INCREASE_RIBOSOMAL_PROTEINS)


	# -- CONSTRAINT 2: Measured rRNA mass fraction -- #
	## Calculate exact number of 30S and 50S subunits based on measured mass fractions of
	## 16S, 23S, and 5S rRNA.
	rRna23SCounts = bulkContainer.counts(sim_data.process.transcription.rnaData["id"][sim_data.process.transcription.rnaData["isRRna23S"]])
	rRna16SCounts = bulkContainer.counts(sim_data.process.transcription.rnaData["id"][sim_data.process.transcription.rnaData["isRRna16S"]])
	rRna5SCounts = bulkContainer.counts(sim_data.process.transcription.rnaData["id"][sim_data.process.transcription.rnaData["isRRna5S"]])

	## 16S rRNA is in the 30S subunit
	massFracPredicted_30SCount = rRna16SCounts.sum()
	## 23S and 5S rRNA are in the 50S subunit
	massFracPredicted_50SCount = min(rRna23SCounts.sum(), rRna5SCounts.sum())

	constraint2_ribosome30SCounts = massFracPredicted_30SCount * ribosome30SStoich
	constraint2_ribosome50SCounts = massFracPredicted_50SCount * ribosome50SStoich



	# -- CONSTRAINT 3: Expected ribosomal subunit counts based distribution
	## Calculate fundamental ribosomal subunit count distribution based on RNA expression data
	## Already calculated and stored in bulkContainer
	ribosome30SCounts = bulkContainer.counts(ribosome30SSubunits)
	ribosome50SCounts = bulkContainer.counts(ribosome50SSubunits)

	# -- SET RIBOSOME FUNDAMENTAL SUBUNIT COUNTS TO MAXIMUM CONSTRAINT -- #
	constraint_names = np.array(["Insufficient to double protein counts", "Too small for mass fraction", "Current level OK"])
	nRibosomesNeeded = nRibosomesNeeded * (1 + FRACTION_INCREASE_RIBOSOMAL_PROTEINS)
	rib30lims = np.array([nRibosomesNeeded, massFracPredicted_30SCount, (ribosome30SCounts / ribosome30SStoich).min()])
	rib50lims = np.array([nRibosomesNeeded, massFracPredicted_50SCount, (ribosome50SCounts / ribosome50SStoich).min()])
	if VERBOSE: print '30S limit: {}'.format(constraint_names[np.where(rib30lims.max() == rib30lims)[0]][0])
	if VERBOSE: print '30S actual count: {}'.format((ribosome30SCounts / ribosome30SStoich).min())
	if VERBOSE: print '30S count set to: {}'.format(rib30lims[np.where(rib30lims.max() == rib30lims)[0]][0])
	if VERBOSE: print '50S limit: {}'.format(constraint_names[np.where(rib50lims.max() == rib50lims)[0]][0])
	if VERBOSE: print '50S actual count: {}'.format((ribosome50SCounts / ribosome50SStoich).min())
	if VERBOSE: print '50S count set to: {}'.format(rib50lims[np.where(rib50lims.max() == rib50lims)[0]][0])

	bulkContainer.countsIs(
		np.fmax(np.fmax(ribosome30SCounts, constraint1_ribosome30SCounts), constraint2_ribosome30SCounts),
		ribosome30SSubunits
		)

	bulkContainer.countsIs(
		np.fmax(np.fmax(ribosome50SCounts, constraint1_ribosome50SCounts), constraint2_ribosome50SCounts),
		ribosome50SSubunits
		)

	# Fix rRNA counts
	bulkContainer.countsIs(rRna23SCounts, sim_data.process.transcription.rnaData["id"][sim_data.process.transcription.rnaData["isRRna23S"]])
	bulkContainer.countsIs(rRna16SCounts, sim_data.process.transcription.rnaData["id"][sim_data.process.transcription.rnaData["isRRna16S"]])
	bulkContainer.countsIs(rRna5SCounts, sim_data.process.transcription.rnaData["id"][sim_data.process.transcription.rnaData["isRRna5S"]])


def setRNAPCountsConstrainedByPhysiology(sim_data, bulkContainer, doubling_time):
	# -- CONSTRAINT 1: Expected RNA distribution doubling -- #
	rnaLengths = units.sum(sim_data.process.transcription.rnaData['countsACGU'], axis = 1)

	# Get constants to compute countsToMolar factor
	cellDensity = sim_data.constants.cellDensity
	cellVolume = sim_data.mass.avgCellDryMassInit / cellDensity / 0.3
	countsToMolar = 1 / (sim_data.constants.nAvogadro * cellVolume)

	# Compute Km's
	rnaConc = countsToMolar * bulkContainer.counts(sim_data.process.transcription.rnaData['id'])
	degradationRates = sim_data.process.transcription.rnaData["degRate"]
	endoRNaseConc = countsToMolar * bulkContainer.counts(sim_data.process.rna_decay.endoRnaseIds)
	kcatEndoRNase = sim_data.process.rna_decay.kcats
	totalEndoRnaseCapacity = units.sum(endoRNaseConc * kcatEndoRNase)
	Km = ( 1 / degradationRates * totalEndoRnaseCapacity ) - rnaConc

	# Set Km's
	sim_data.process.transcription.rnaData["KmEndoRNase"] = Km

	rnaLossRate = netLossRateFromDilutionAndDegradationRNA(
		doubling_time,
		(1 / countsToMolar) * totalEndoRnaseCapacity,
		Km, 
		rnaConc,
		countsToMolar,
		)
	
	nActiveRnapNeeded = calculateMinPolymerizingEnzymeByProductDistributionRNA(
		rnaLengths, sim_data.growthRateParameters.rnaPolymeraseElongationRate, rnaLossRate)

	nActiveRnapNeeded = units.convertNoUnitToNumber(nActiveRnapNeeded)
	nRnapsNeeded = nActiveRnapNeeded / sim_data.growthRateParameters.fractionActiveRnap

	rnapIds = sim_data.process.complexation.getMonomers(sim_data.moleculeGroups.rnapFull[0])['subunitIds']
	rnapStoich = sim_data.process.complexation.getMonomers(sim_data.moleculeGroups.rnapFull[0])['subunitStoich']

	minRnapSubunitCounts = (
		nRnapsNeeded * rnapStoich # Subunit stoichiometry
		)

	# -- CONSTRAINT 2: Expected RNAP subunit counts based on distribution -- #
	rnapCounts = bulkContainer.counts(rnapIds)

	## -- SET RNAP COUNTS TO MAXIMIM CONSTRAINTS -- #
	constraint_names = np.array(["Current level OK", "Insufficient to double RNA distribution"])
	rnapLims = np.array([(rnapCounts / rnapStoich).min(), (minRnapSubunitCounts / rnapStoich).min()])
	if VERBOSE: print 'rnap limit: {}'.format(constraint_names[np.where(rnapLims.max() == rnapLims)[0]][0])
	if VERBOSE: print 'rnap actual count: {}'.format((rnapCounts / rnapStoich).min())
	if VERBOSE: print 'rnap counts set to: {}'.format(rnapLims[np.where(rnapLims.max() == rnapLims)[0]][0])

	bulkContainer.countsIs(np.fmax(rnapCounts, minRnapSubunitCounts), rnapIds)


<<<<<<< HEAD
def fitExpression(sim_data, bulkContainer):
=======
def fitExpression(sim_data, bulkContainer, doubling_time):
>>>>>>> 4351a2d6

	view_RNA = bulkContainer.countsView(sim_data.process.transcription.rnaData["id"])
	counts_protein = bulkContainer.counts(sim_data.process.translation.monomerData["id"])

	translation_efficienciesByProtein = normalize(sim_data.process.translation.translationEfficienciesByMonomer)

	avgCellFractionMass = sim_data.mass.getFractionMass(doubling_time)
	totalMass_RNA = avgCellFractionMass["rnaMass"] / sim_data.mass.avgCellToInitialCellConvFactor

	degradationRates_protein = sim_data.process.translation.monomerData["degRate"]

	netLossRate_protein = netLossRateFromDilutionAndDegradationProtein(doubling_time, degradationRates_protein)

	### Modify sim_dataFit to reflect our bulk container ###

	## RNA and monomer expression ##
	rnaExpressionContainer = BulkObjectsContainer(list(sim_data.process.transcription.rnaData["id"]), dtype = np.dtype("float64"))

	rnaExpressionContainer.countsIs(
		normalize(view_RNA.counts())
		)

	# Update mRNA expression to reflect monomer counts
	assert np.all(
		sim_data.process.translation.monomerData["rnaId"][sim_data.relation.monomerIndexToRnaMapping] == sim_data.process.transcription.rnaData["id"][sim_data.process.transcription.rnaData["isMRna"]]
		), "Cannot properly map monomer ids to RNA ids" # TODO: move to KB tests

	mRnaExpressionView = rnaExpressionContainer.countsView(sim_data.process.transcription.rnaData["id"][sim_data.process.transcription.rnaData["isMRna"]])
	mRnaExpressionFrac = np.sum(mRnaExpressionView.counts())

	mRnaExpressionView.countsIs(
		mRnaExpressionFrac * mRNADistributionFromProtein(
			normalize(counts_protein), translation_efficienciesByProtein, netLossRate_protein
			)[sim_data.relation.monomerIndexToRnaMapping]
		)

	expression = rnaExpressionContainer.counts()

	# Set number of RNAs based on expression we just set
	nRnas = totalCountFromMassesAndRatios(
		totalMass_RNA,
		sim_data.process.transcription.rnaData["mw"] / sim_data.constants.nAvogadro,
		expression
		)

	nRnas.normalize()
	nRnas.checkNoUnit()

	view_RNA.countsIs(nRnas * expression)

	# Get constants to compute countsToMolar factor
	cellDensity = sim_data.constants.cellDensity
	cellVolume = sim_data.mass.avgCellDryMassInit / cellDensity / 0.3
	countsToMolar = 1 / (sim_data.constants.nAvogadro * cellVolume)

	# Compute total endornase maximum capacity
	endoRNaseConc = countsToMolar * bulkContainer.counts(sim_data.process.rna_decay.endoRnaseIds)
	kcatEndoRNase = sim_data.process.rna_decay.kcats
	totalEndoRnaseCapacity = units.sum(endoRNaseConc * kcatEndoRNase)

	rnaLossRate = netLossRateFromDilutionAndDegradationRNA(
		doubling_time,
		(1 / countsToMolar) * totalEndoRnaseCapacity,
		sim_data.process.transcription.rnaData["KmEndoRNase"],
		countsToMolar * view_RNA.counts(),
		countsToMolar,
		)

	synthProb = normalize(rnaLossRate.asNumber(1 / units.min))

	return expression, synthProb


def fitMaintenanceCosts(sim_data, bulkContainer):
	aaCounts = sim_data.process.translation.monomerData["aaCounts"]
	proteinCounts = bulkContainer.counts(sim_data.process.translation.monomerData["id"])
	nAvogadro = sim_data.constants.nAvogadro
	avgCellDryMassInit = sim_data.mass.avgCellDryMassInit
	gtpPerTranslation = sim_data.constants.gtpPerTranslation

	# GTPs used for translation (recycled, not incorporated into biomass)
	aaMmolPerGDCW = (
			units.sum(
				aaCounts * np.tile(proteinCounts.reshape(-1, 1), (1, 21)),
				axis = 0
			) * (
				(1 / (units.aa * nAvogadro)) *
				(1 / avgCellDryMassInit)
			)
		)

	aasUsedOverCellCycle = units.sum(aaMmolPerGDCW)
	gtpUsedOverCellCycleMmolPerGDCW = gtpPerTranslation * aasUsedOverCellCycle

	darkATP = ( # This has everything we can't account for
		sim_data.constants.growthAssociatedMaintenance -
		gtpUsedOverCellCycleMmolPerGDCW
		)

	additionalGtpPerTranslation = darkATP / aasUsedOverCellCycle
	additionalGtpPerTranslation.normalize()
	additionalGtpPerTranslation.checkNoUnit()
	additionalGtpPerTranslation = additionalGtpPerTranslation.asNumber()

	# Assign the growth associated "dark energy" to translation
	# TODO: Distribute it amongst growth-related processes
	sim_data.constants.gtpPerTranslation += additionalGtpPerTranslation

	sim_data.constants.darkATP = darkATP

def calculateBulkDistributions(sim_data, expression, concDict, avgCellDryMassInit, doubling_time):

	# Ids
	totalCount_RNA, ids_rnas, distribution_RNA = totalCountIdDistributionRNA(sim_data, expression, doubling_time)
	totalCount_protein, ids_protein, distribution_protein = totalCountIdDistributionProtein(sim_data, expression, doubling_time)
	ids_complex = sim_data.process.complexation.moleculeNames
	ids_equilibrium = sim_data.process.equilibrium.moleculeNames
	ids_metabolites = sorted(concDict)
	conc_metabolites = (units.mol / units.L) * np.array([concDict[key].asNumber(units.mol / units.L) for key in ids_metabolites])
	allMoleculesIDs = sorted(
		set(ids_rnas) | set(ids_protein) | set(ids_complex) | set(ids_equilibrium) | set(ids_metabolites)
		)

	# Data for complexation

	complexationStoichMatrix = sim_data.process.complexation.stoichMatrix().astype(np.int64, order = "F")

	complexationPrebuiltMatrices = mccBuildMatrices(
		complexationStoichMatrix
		)

	# Data for equilibrium binding
	equilibriumDerivatives = sim_data.process.equilibrium.derivatives
	equilibriumDerivativesJacobian = sim_data.process.equilibrium.derivativesJacobian

	# Data for metabolites
	cellDensity = sim_data.constants.cellDensity
	cellVolume = avgCellDryMassInit / cellDensity

	# Construct bulk container

	# We want to know something about the distribution of the copy numbers of
	# macromolecules in the cell.  While RNA and protein expression can be
	# approximated using well-described statistical distributions, we need
	# absolute copy numbers to form complexes.  To get a distribution, we must
	# instantiate many cells, form complexes, and finally compute the
	# statistics we will use in the fitting operations.

	bulkContainer = BulkObjectsContainer(sim_data.state.bulkMolecules.bulkData['id'])
	rnaView = bulkContainer.countsView(ids_rnas)
	proteinView = bulkContainer.countsView(ids_protein)
	complexationMoleculesView = bulkContainer.countsView(ids_complex)
	equilibriumMoleculesView = bulkContainer.countsView(ids_equilibrium)
	metabolitesView = bulkContainer.countsView(ids_metabolites)
	allMoleculesView = bulkContainer.countsView(allMoleculesIDs)

	allMoleculeCounts = np.empty((N_SEEDS, allMoleculesView.counts().size), np.int64)


	for seed in xrange(N_SEEDS):
		randomState = np.random.RandomState(seed)

		allMoleculesView.countsIs(0)

		rnaView.countsIs(randomState.multinomial(
			totalCount_RNA,
			distribution_RNA
			))

		proteinView.countsIs(randomState.multinomial(
			totalCount_protein,
			distribution_protein
			))

		complexationMoleculeCounts = complexationMoleculesView.counts()

		updatedCompMoleculeCounts = mccFormComplexesWithPrebuiltMatrices(
			complexationMoleculeCounts,
			seed,
			complexationStoichMatrix,
			*complexationPrebuiltMatrices
			)

		complexationMoleculesView.countsIs(updatedCompMoleculeCounts)

		metDiffs = np.inf * np.ones_like(metabolitesView.counts())
		nIters = 0

		while(np.linalg.norm(metDiffs, np.inf) > 1):
			# Metabolite concentrations were measured as steady-state values (not initial values)
			# So we run this until we get to steady state
			metCounts = conc_metabolites * cellVolume * sim_data.constants.nAvogadro
			metCounts.normalize()
			metCounts.checkNoUnit()

			metabolitesView.countsIs(
				metCounts.asNumber().round()
				)

			rxnFluxes, _ = sim_data.process.equilibrium.fluxesAndMoleculesToSS(
				equilibriumMoleculesView.counts(),
				cellVolume.asNumber(units.L),
				sim_data.constants.nAvogadro.asNumber(1 / units.mol),
				)

			equilibriumMoleculesView.countsInc(
				np.dot(sim_data.process.equilibrium.stoichMatrix().astype(np.int64), rxnFluxes)
				)

			assert np.all(equilibriumMoleculesView.counts() >= 0)
			metDiffs = metabolitesView.counts() - metCounts.asNumber().round()

			nIters += 1
			if nIters > 100:
				raise Exception, "Equilibrium reactions are not converging!"

		allMoleculeCounts[seed, :] = allMoleculesView.counts()

	bulkAverageContainer = BulkObjectsContainer(sim_data.state.bulkMolecules.bulkData['id'], np.float64)
	bulkDeviationContainer = BulkObjectsContainer(sim_data.state.bulkMolecules.bulkData['id'], np.float64)

	bulkAverageContainer.countsIs(allMoleculeCounts.mean(0), allMoleculesIDs)
	bulkDeviationContainer.countsIs(allMoleculeCounts.std(0), allMoleculesIDs)

	return bulkAverageContainer, bulkDeviationContainer


# Math functions

def totalCountFromMassesAndRatios(totalMass, individualMasses, distribution):
	"""
	Total mass = dot(mass, count)

	Fraction of i:
	f = count / Total counts

	Substituting:
	Total mass = dot(mass, f * Total counts)
	Total mass = Total counts * dot(mass, f)

	Total counts = Total mass / dot(mass, f)
	"""
	assert np.allclose(np.sum(distribution), 1)
	return 1 / units.dot(individualMasses, distribution) * totalMass


def proteinDistributionFrommRNA(distribution_mRNA, translation_efficiencies, netLossRate):
	"""
	dP_i / dt = k * M_i * e_i - P_i * Loss_i

	At steady state:
	P_i = k * M_i * e_i / Loss_i

	Fraction of mRNA for ith gene is defined as:
	f_i = M_i / M_total

	Substituting in:
	P_i = k * f_i * e_i * M_total / Loss_i

	Normalizing P_i by summing over all i cancels out k and M_total
	assuming constant translation rate.
	"""

	assert np.allclose(np.sum(distribution_mRNA), 1)
	assert np.allclose(np.sum(translation_efficiencies), 1)
	distributionUnnormed = 1 / netLossRate * distribution_mRNA * translation_efficiencies
	distributionNormed = distributionUnnormed / units.sum(distributionUnnormed)
	distributionNormed.normalize()
	distributionNormed.checkNoUnit()
	return distributionNormed.asNumber()


def mRNADistributionFromProtein(distribution_protein, translation_efficiencies, netLossRate):
	"""
	dP_i / dt = k * M_i * e_i - P_i * Loss_i

	At steady state:
	M_i = Loss_i * P_i / (k * e_i)

	Fraction of protein for ith gene is defined as:
	f_i = P_i / P_total

	Substituting in:
	M_i = Loss_i * f_i * P_total / (k * e_i)

	Normalizing M_i by summing over all i cancles out k and P_total
	assuming a constant translation rate.

	"""
	assert np.allclose(np.sum(distribution_protein), 1)
	distributionUnnormed = netLossRate * distribution_protein / translation_efficiencies
	distributionNormed = distributionUnnormed / units.sum(distributionUnnormed)
	distributionNormed.normalize()
	distributionNormed.checkNoUnit()
	return distributionNormed.asNumber()


def calculateMinPolymerizingEnzymeByProductDistribution(productLengths, elongationRate, netLossRate, productCounts):
	nPolymerizingEnzymeNeeded = units.sum(
		productLengths / elongationRate
			* netLossRate
			* productCounts
		)
	return nPolymerizingEnzymeNeeded

def calculateMinPolymerizingEnzymeByProductDistributionRNA(productLengths, elongationRate, netLossRate):
	nPolymerizingEnzymeNeeded = units.sum(
		productLengths / elongationRate
			* netLossRate
		)
	return nPolymerizingEnzymeNeeded


def netLossRateFromDilutionAndDegradationProtein(doublingTime, degradationRates):
	return np.log(2) / doublingTime + degradationRates


def netLossRateFromDilutionAndDegradationRNA(doublingTime, totalEndoRnaseCountsCapacity, Km, rnaConc, countsToMolar):
	fracSaturated = rnaConc / (Km + rnaConc)
	rnaCounts = (1 / countsToMolar) * rnaConc
	return (np.log(2) / doublingTime) * rnaCounts + (totalEndoRnaseCountsCapacity * fracSaturated)

def setKmCooperativeEndoRNonLinearRNAdecay(sim_data, bulkContainer):
	cellDensity = sim_data.constants.cellDensity
	cellVolume = sim_data.mass.avgCellDryMassInit / cellDensity / 0.3
	countsToMolar = 1 / (sim_data.constants.nAvogadro * cellVolume)

	degradationRates = sim_data.process.transcription.rnaData["degRate"]
	endoRNaseConc = countsToMolar * bulkContainer.counts(sim_data.process.rna_decay.endoRnaseIds)
	kcatEndoRNase = sim_data.process.rna_decay.kcats
	totalEndoRnaseCapacity = units.sum(endoRNaseConc * kcatEndoRNase)

	isMRna = sim_data.process.transcription.rnaData["isMRna"]
	isRna = np.zeros(len(isMRna))

	endoRnaseRnaIds = sim_data.moleculeGroups.endoRnase_RnaIDs
	isEndoRnase = np.array([x in endoRnaseRnaIds for x in sim_data.process.transcription.rnaData["id"]])

	rnaCounts = bulkContainer.counts(sim_data.process.transcription.rnaData['id'])
	endoCounts = bulkContainer.counts(sim_data.process.rna_decay.endoRnaseIds)

	# Loading Km's from non-linear RNA decay without EndoR cooperation
	Kmcounts = (sim_data.process.transcription.rnaData['KmEndoRNase']).asNumber()

	# Loss function, and derivative 
	LossFunction, Rneg, R, LossFunctionP, R_aux, L_aux, Lp_aux = sim_data.process.rna_decay.kmLossFunction(
				(totalEndoRnaseCapacity).asNumber(units.mol / units.L / units.s),
				(countsToMolar * rnaCounts).asNumber(units.mol / units.L),
				degradationRates.asNumber(1 / units.s),
				isEndoRnase
			)

	# Non-linear optimization
	KmCooperativeModel = scipy.optimize.fsolve(LossFunction, Kmcounts, fprime = LossFunctionP)
	
	print "Loss function (Km inital) = %f" % np.sum(np.abs(LossFunction(Kmcounts)))
	print "Loss function (optimized Km) = %f" % np.sum(np.abs(LossFunction(KmCooperativeModel)))

	print "Negative km ratio = %f" % np.sum(np.abs(Rneg(KmCooperativeModel)))

	print "Residuals optimized = %f" % np.sum(np.abs(R(KmCooperativeModel)))
	print "Residuals (Km initial) = %f" % np.sum(np.abs(R(Kmcounts)))

	print "EndoR residuals optimized = %f" % np.sum(np.abs(isEndoRnase * R(Kmcounts)))
	print "EndoR residuals optimized = %f" % np.sum(np.abs(isEndoRnase * R(KmCooperativeModel)))

	print "Residuals (scaled by RNAcounts) Km initial = %f" % np.sum(np.abs(R_aux(Kmcounts)))
	print "Residuals (scaled by RNAcounts) optimized = %f" % np.sum(np.abs(R_aux(KmCooperativeModel)))

	# Set Km's
	sim_data.process.transcription.rnaData["KmEndoRNase"] = units.mol / units.L * KmCooperativeModel<|MERGE_RESOLUTION|>--- conflicted
+++ resolved
@@ -54,13 +54,13 @@
 	# Set C-period
 	setCPeriod(sim_data)
 
-<<<<<<< HEAD
-	unfitExpression = sim_data.process.transcription.rnaData["expression"].copy()	
-=======
 	cellSpecs = buildCellSpecifications(sim_data)
->>>>>>> 4351a2d6
 
 	# Modify other properties
+
+	# Re-compute Km's 
+	if sim_data.constants.EndoRNaseCooperation:
+		setKmCooperativeEndoRNonLinearRNAdecay(sim_data, cellSpecs["wildtype_60_min"]["bulkContainer"])
 
 	## Calculate and set maintenance values
 
@@ -138,17 +138,7 @@
 	else:
 		raise Exception("Fitting did not converge")
 
-<<<<<<< HEAD
-	# Modify other properties
-
-	# Re-compute Km's 
-	if sim_data.constants.EndoRNaseCooperation:
-		setKmCooperativeEndoRNonLinearRNAdecay(sim_data, bulkContainer)
-
-	fitRNAPolyTransitionRates(sim_data, bulkContainer)
-=======
 	return expression, synthProb, avgCellDryMassInit, bulkContainer
->>>>>>> 4351a2d6
 
 
 # Sub-fitting functions
@@ -532,11 +522,8 @@
 	bulkContainer.countsIs(np.fmax(rnapCounts, minRnapSubunitCounts), rnapIds)
 
 
-<<<<<<< HEAD
-def fitExpression(sim_data, bulkContainer):
-=======
+
 def fitExpression(sim_data, bulkContainer, doubling_time):
->>>>>>> 4351a2d6
 
 	view_RNA = bulkContainer.countsView(sim_data.process.transcription.rnaData["id"])
 	counts_protein = bulkContainer.counts(sim_data.process.translation.monomerData["id"])
