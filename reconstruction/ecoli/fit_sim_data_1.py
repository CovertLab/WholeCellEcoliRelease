--- conflicted
+++ resolved
@@ -75,18 +75,12 @@
 MASS_UNITS = units.g
 TIME_UNITS = units.s
 
-<<<<<<< HEAD
 def fitSimData_1(
 		raw_data, cpus=1, debug=False,
 		disable_ribosome_capacity_fitting=False,
 		disable_rnapoly_capacity_fitting=False
 		):
-	'''
-=======
-
-def fitSimData_1(raw_data, cpus=1, debug=False):
-	"""
->>>>>>> 014156a8
+	"""
 	Fits parameters necessary for the simulation based on the knowledge base
 
 	Inputs:
@@ -559,16 +553,11 @@
 		bulkContainer = createBulkContainer(sim_data, expression, doubling_time)
 		avgCellDryMassInit, fitAvgSolubleTargetMolMass = rescaleMassForSolubleMetabolites(sim_data, bulkContainer, concDict, doubling_time)
 
-<<<<<<< HEAD
 		if not sim_data.disable_ribosome_capacity_fitting:
 			setRibosomeCountsConstrainedByPhysiology(sim_data, bulkContainer, doubling_time)
 
 		if not sim_data.disable_rnapoly_capacity_fitting:
 			setRNAPCountsConstrainedByPhysiology(sim_data, bulkContainer, doubling_time, avgCellDryMassInit, Km)
-=======
-		setRibosomeCountsConstrainedByPhysiology(sim_data, bulkContainer, doubling_time)
-		setRNAPCountsConstrainedByPhysiology(sim_data, bulkContainer, doubling_time, avgCellDryMassInit, Km)
->>>>>>> 014156a8
 
 		# Normalize expression and write out changes
 		expression, synthProb = fitExpression(sim_data, bulkContainer, doubling_time, avgCellDryMassInit, Km)
