--- conflicted
+++ resolved
@@ -341,7 +341,6 @@
 
 def setRNAPCountsConstrainedByPhysiology(kb, bulkContainer):
 	# -- CONSTRAINT 1: Expected RNA distribution doubling -- #
-<<<<<<< HEAD
 	rnaLengths = units.sum(kb.rnaData['countsACGU'], axis = 1)
 	rnaCounts = bulkContainer.counts(kb.rnaData['id'])
 	## Number of endoRNases
@@ -375,16 +374,6 @@
 		rnaLengths, kb.rnaPolymeraseElongationRate, rnaLossRate)
 
 
-
-
-=======
-	rnaLengths = units.sum(kb.process.transcription.rnaData['countsACGU'], axis = 1)
-	rnaLossRate = netLossRateFromDilutionAndDegradation(kb.constants.cellCycleLen, kb.process.transcription.rnaData["degRate"])
-	rnaCounts = bulkContainer.counts(kb.process.transcription.rnaData['id'])
-
-	nActiveRnapNeeded = calculateMinPolymerizingEnzymeByProductDistribution(
-		rnaLengths, kb.constants.rnaPolymeraseElongationRate, rnaLossRate, rnaCounts)
->>>>>>> 6b4144e5
 	nActiveRnapNeeded.checkNoUnit()
 	nRnapsNeeded = nActiveRnapNeeded / FRACTION_ACTIVE_RNAP
 
@@ -465,7 +454,6 @@
 	# import ipdb; ipdb.set_trace()
 
 	## Synthesis probabilities ##
-<<<<<<< HEAD
 	# netLossRate_RNA = netLossRateFromDilutionAndDegradation(
 	# 		doublingTime,
 	# 		kb.rnaData["degRate"]
@@ -477,13 +465,6 @@
 	# 			* view_RNA.counts()
 	# 		).asNumber()
 	# 	)
-=======
-	netLossRate_RNA = netLossRateFromDilutionAndDegradation(
-		doublingTime,
-		kb.process.transcription.rnaData["degRate"]
-		)
->>>>>>> 6b4144e5
-
 
 
 
@@ -505,14 +486,10 @@
 def fitRNAPolyTransitionRates(kb, bulkContainer):
 	## Transcription activation rate
 
-<<<<<<< HEAD
 	synthProb = kb.rnaData["synthProb"]
 
 	rnaLengths = kb.rnaData["length"]
-=======
-	synthProb = kb.process.transcription.rnaData["synthProb"]
-	rnaLengths = kb.process.transcription.rnaData["length"]
->>>>>>> 6b4144e5
+
 
 	elngRate = kb.constants.rnaPolymeraseElongationRate
 
