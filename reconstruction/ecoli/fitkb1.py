--- conflicted
+++ resolved
@@ -269,7 +269,64 @@
 	return bulkContainer
 
 
-<<<<<<< HEAD
+def setRibosomeCountsConstrainedByPhysiology(kb, bulkContainer):
+
+	### Ensure minimum numbers of enzymes critical for macromolecular synthesis ###
+
+	proteinView = bulkContainer.countsView(kb.monomerData["id"])
+	rRna23SView = bulkContainer.countsView(kb.rnaData["id"][kb.rnaData["isRRna23S"]])
+	rRna16SView = bulkContainer.countsView(kb.rnaData["id"][kb.rnaData["isRRna16S"]])
+	rRna5SView = bulkContainer.countsView(kb.rnaData["id"][kb.rnaData["isRRna5S"]])
+
+	### Ensure minimum numbers of enzymes critical for macromolecular synthesis ###
+
+	ribosome30SView = bulkContainer.countsView(kb.getComplexMonomers(kb.s30_fullComplex)[0])
+	ribosome50SView = bulkContainer.countsView(kb.getComplexMonomers(kb.s50_fullComplex)[0])
+	ribosome30SStoich = -1 * kb.getComplexMonomers(kb.s30_fullComplex)[1]
+	ribosome50SStoich = -1 * kb.getComplexMonomers(kb.s50_fullComplex)[1]
+
+	## Number of ribosomes needed ##
+	monomerLengths = units.sum(kb.monomerData['aaCounts'], axis = 1)
+	nRibosomesNeeded = units.sum(
+		monomerLengths / kb.ribosomeElongationRate * (
+			np.log(2) / kb.cellCycleLen + kb.monomerData["degRate"]
+			) * proteinView.counts()
+		).asNumber()
+	
+	# Minimum number of ribosomes needed
+	sequencePredicted_min30SSubunitCounts = (
+		nRibosomesNeeded * ribosome30SStoich
+		)
+
+	sequencePredicted_min50SSubunitCounts = (
+		nRibosomesNeeded * ribosome50SStoich
+		)
+
+	# Number of ribosomes predicted from rRNA mass fractions
+	# 16S rRNA is in the 30S subunit
+	# 23S and 5S rRNA are in the 50S subunit
+	massFracPredicted_30SCount = rRna16SView.counts().sum()
+	massFracPredicted_50SCount = min(rRna23SView.counts().sum(), rRna5SView.counts().sum())
+	massFracPrecicted_30SSubunitCounts = massFracPredicted_30SCount * ribosome30SStoich
+	massFracPredicted_50SSubunitCounts = massFracPredicted_50SCount * ribosome50SStoich
+
+	# Set ribosome subunit counts such that they are the maximum number from
+	# (1) what is already in the container,
+	# (2) what is predicted as needed based on sequence/elongation rate,
+	# (3) what is predicted based on the rRNA mass fraction data
+	ribosome30SView.countsIs(
+		np.fmax(np.fmax(ribosome30SView.counts(), sequencePredicted_min30SSubunitCounts), massFracPrecicted_30SSubunitCounts)# + (1000 * ribosome30SStoich) # Added fudge factr of 1000
+		)
+
+	ribosome50SView.countsIs(
+		np.fmax(np.fmax(ribosome50SView.counts(), sequencePredicted_min50SSubunitCounts), massFracPredicted_50SSubunitCounts)# + (1000 * ribosome50SStoich) # Added fudge factr of 1000
+		)
+
+	
+	if np.any(ribosome30SView.counts() / ribosome30SStoich < nRibosomesNeeded) or np.any(ribosome50SView.counts() / ribosome50SStoich < nRibosomesNeeded):
+		raise NotImplementedError, "Cannot handle having too few ribosomes"
+
+
 def fitRNAPolyTransitionRates(kb):
 	## Transcription activation rate
 
@@ -323,68 +380,7 @@
 	# TODO: Distribute it amongst growth-related processes
 	kb.gtpPerTranslation += darkATP / aasUsedOverCellCycle
 
-
-
 # Math functions
-=======
-def setRibosomeCountsConstrainedByPhysiology(kb, bulkContainer):
-
-	### Ensure minimum numbers of enzymes critical for macromolecular synthesis ###
-
-	proteinView = bulkContainer.countsView(kb.monomerData["id"])
-	rRna23SView = bulkContainer.countsView(kb.rnaData["id"][kb.rnaData["isRRna23S"]])
-	rRna16SView = bulkContainer.countsView(kb.rnaData["id"][kb.rnaData["isRRna16S"]])
-	rRna5SView = bulkContainer.countsView(kb.rnaData["id"][kb.rnaData["isRRna5S"]])
-
-	### Ensure minimum numbers of enzymes critical for macromolecular synthesis ###
-
-	ribosome30SView = bulkContainer.countsView(kb.getComplexMonomers(kb.s30_fullComplex)[0])
-	ribosome50SView = bulkContainer.countsView(kb.getComplexMonomers(kb.s50_fullComplex)[0])
-	ribosome30SStoich = -1 * kb.getComplexMonomers(kb.s30_fullComplex)[1]
-	ribosome50SStoich = -1 * kb.getComplexMonomers(kb.s50_fullComplex)[1]
-
-	## Number of ribosomes needed ##
-	monomerLengths = units.sum(kb.monomerData['aaCounts'], axis = 1)
-	nRibosomesNeeded = units.sum(
-		monomerLengths / kb.ribosomeElongationRate * (
-			np.log(2) / kb.cellCycleLen + kb.monomerData["degRate"]
-			) * proteinView.counts()
-		).asNumber()
-	
-	# Minimum number of ribosomes needed
-	sequencePredicted_min30SSubunitCounts = (
-		nRibosomesNeeded * ribosome30SStoich
-		)
-
-	sequencePredicted_min50SSubunitCounts = (
-		nRibosomesNeeded * ribosome50SStoich
-		)
-
-	# Number of ribosomes predicted from rRNA mass fractions
-	# 16S rRNA is in the 30S subunit
-	# 23S and 5S rRNA are in the 50S subunit
-	massFracPredicted_30SCount = rRna16SView.counts().sum()
-	massFracPredicted_50SCount = min(rRna23SView.counts().sum(), rRna5SView.counts().sum())
-	massFracPrecicted_30SSubunitCounts = massFracPredicted_30SCount * ribosome30SStoich
-	massFracPredicted_50SSubunitCounts = massFracPredicted_50SCount * ribosome50SStoich
-
-	# Set ribosome subunit counts such that they are the maximum number from
-	# (1) what is already in the container,
-	# (2) what is predicted as needed based on sequence/elongation rate,
-	# (3) what is predicted based on the rRNA mass fraction data
-	ribosome30SView.countsIs(
-		np.fmax(np.fmax(ribosome30SView.counts(), sequencePredicted_min30SSubunitCounts), massFracPrecicted_30SSubunitCounts)# + (1000 * ribosome30SStoich) # Added fudge factr of 1000
-		)
-
-	ribosome50SView.countsIs(
-		np.fmax(np.fmax(ribosome50SView.counts(), sequencePredicted_min50SSubunitCounts), massFracPredicted_50SSubunitCounts)# + (1000 * ribosome50SStoich) # Added fudge factr of 1000
-		)
-
-	
-	if np.any(ribosome30SView.counts() / ribosome30SStoich < nRibosomesNeeded) or np.any(ribosome50SView.counts() / ribosome50SStoich < nRibosomesNeeded):
-		raise NotImplementedError, "Cannot handle having too few ribosomes"
-
->>>>>>> cd7e83d8
 
 def totalCountFromMassesAndRatios(totalMass, individualMasses, distribution):
 	assert np.allclose(np.sum(distribution), 1)
