"""
KnowledgeBase for Ecoli

Whole-cell knowledge base for Ecoli. Contains all raw, un-fit data processed
directly from CSV flat files.

@author: Nick Ruggero
@organization: Covert Lab, Department of Bioengineering, Stanford University
@date: Created 02/11/2015
"""
from __future__ import division

from os import listdir
from os.path import isfile, join
import csv
from reconstruction.spreadsheets import JsonReader

CSV_DIALECT = csv.excel_tab
FLAT_DIR = '/home/users/nruggero/Repos/wcEcoli/reconstruction/ecoli/flat'

class KnowledgeBaseEcoli(object):
	""" KnowledgeBaseEcoli """

	def __init__(self):
		raw_file_paths = self.find_tsv(FLAT_DIR)
		for file_path in raw_file_paths:
			self.load_tsv(file_path)

		import ipdb; ipdb.set_trace()
		

	def find_tsv(self, file_path):
		return [join(file_path,f) for f in listdir(file_path) if isfile(join(file_path,f)) and f[-4:] == '.tsv']

	def load_tsv(self, file_name):
<<<<<<< HEAD
		attrName = file_name[file_name.rfind('/') + 1 : -4]
		setattr(self, attrName, [])

		with open(file_name) as csvfile:
			reader = csv.DictReader(csvfile, dialect = CSV_DIALECT)
			dtypes = reader.next()
			for row in reader:
				getattr(self, attrName).append(dict([(x, eval(dtypes[x])(y)) for x,y in row.iteritems()]))
=======
		# Nick: you probably don't need to make this a method, since the
		# JsonReader class handles most of the parsing.  But the pattern below
		# should work. - John
		with open(file_name) as csvfile:
			reader = JsonReader(csvfile, dialect = csv.excel_tab)
>>>>>>> aa4a3bf4
<|MERGE_RESOLUTION|>--- conflicted
+++ resolved
@@ -28,24 +28,16 @@
 
 		import ipdb; ipdb.set_trace()
 		
-
 	def find_tsv(self, file_path):
 		return [join(file_path,f) for f in listdir(file_path) if isfile(join(file_path,f)) and f[-4:] == '.tsv']
 
 	def load_tsv(self, file_name):
-<<<<<<< HEAD
 		attrName = file_name[file_name.rfind('/') + 1 : -4]
 		setattr(self, attrName, [])
 
 		with open(file_name) as csvfile:
-			reader = csv.DictReader(csvfile, dialect = CSV_DIALECT)
+			reader = JsonReader(csvfile, dialect = CSV_DIALECT)
 			dtypes = reader.next()
 			for row in reader:
 				getattr(self, attrName).append(dict([(x, eval(dtypes[x])(y)) for x,y in row.iteritems()]))
-=======
-		# Nick: you probably don't need to make this a method, since the
-		# JsonReader class handles most of the parsing.  But the pattern below
-		# should work. - John
-		with open(file_name) as csvfile:
-			reader = JsonReader(csvfile, dialect = csv.excel_tab)
->>>>>>> aa4a3bf4
+				