--- conflicted
+++ resolved
@@ -68,7 +68,6 @@
 	def initialize(self, sim, kb):
 		super(Metabolism, self).initialize(sim, kb)
 
-<<<<<<< HEAD
 		self.mass = sim.getState("Mass")
 		self.mc = sim.getState("MoleculeCounts")
 		self.time = sim.getState("Time")
@@ -83,80 +82,6 @@
 
 		bioIds, bioConc = (list(x) for x in zip(*sorted(zip(bioIds, bioConc))))
 		bioConc = numpy.array(bioConc)
-=======
-		# List of metabolites, enzymes
-		metIds = []
-		rxns = []
-		mediaEx = []
-
-		for r in kb.reactions:
-
-			# Determine if we're dealing with an exchange (or dead-end exchange) reaction
-			if r["id"][:len("FEIST_EX_")] == "FEIST_EX_" or r["id"][:len("FEIST_DM_")] == "FEIST_DM_":
-				exRxn = True
-			else:
-				exRxn = False
-
-			# If we're dealing with a real reaction, get its id and stoichiometry
-			if not exRxn:
-				rxns.append({"id": r["id"], "stoichiometry": r["stoichiometry"]})
-
-			# Loop over metabolites in the reaction
-			for s in r["stoichiometry"]:
-				molStr = "%s:%s[%s]" % (s["molecule"], s["form"], s["location"])
-
-				# If it's an exchange reaction, append to mediaEx
-				if exRxn:
-					mediaEx.append({"rxnId": r["id"], "met": molStr})
-
-				# Otherwise, append to mediaEx
-				else:
-					metIds.append(molStr)
-
-		# Sort lists
-		metIds = sorted(set(metIds))
-		rxns = sorted(rxns, key = lambda k: k["id"])
-		mediaEx = sorted(mediaEx, key = lambda k: k["rxnId"])
-
-		biomass = []
-		for m in kb.metabolites:
-			if numpy.abs(m["biomassConc"]) > 1e-9:
-				if m["id"] != "KDO2LIPID4":
-					biomass.append({"id": "%s:%s[%s]" % (m["id"], "mature", m["biomassLoc"]), "coeff": -1 * m["biomassConc"]})
-				else:
-					# Change the location here until Nick fixes stuff
-					biomass.append({"id": "%s:%s[%s]" % (m["id"], "mature", "e"), "coeff": -1 * m["biomassConc"]})
-
-		biomass = sorted(biomass, key = lambda k: k["id"])
-		atpId = "ATP:mature[c]"
-
-		self.flextFbaModel = wholecell.util.flextFbaModel.flextFbaModel(
-						metIds = metIds, rxns = rxns, mediaEx = mediaEx,
-						biomass = biomass, atpId = atpId, params = None)
-
-		self.lb = wholecell.util.flextFbaModel.bounds(["thermodynamic", "exchange"], self.flextFbaModel.rxnIds(), False)
-		self.ub = wholecell.util.flextFbaModel.bounds(["thermodynamic", "exchange"], self.flextFbaModel.rxnIds(), True)
-
-		rxnIds = self.flextFbaModel.rxnIds()
-		for r in kb.reactions:
-			rxn_prefixed = "rxn_" + r["id"]
-			mediaEx_prefixed = "mediaEx_" + r["id"]
-			idx = -1
-			if rxn_prefixed in rxnIds:
-				idx = rxnIds.index(rxn_prefixed)
-			elif mediaEx_prefixed in rxnIds:
-				idx = rxnIds.index(mediaEx_prefixed)
-			if idx < 0:
-				raise Exception, "Reaction not found in fba model."
-
-			if r["dir"] == 1:
-				self.lb.valuesIs(idx, "thermodynamic", 0)
-			elif r["dir"] == -1:
-				self.ub.valuesIs(idx, "thermodynamic", 0)
-
-
-		import ipdb; ipdb.set_trace()
->>>>>>> 4f5c2472
 
 		self.metabolite = sim.getState("MoleculeCounts").addPartition(self, bioIds, self.calcReqMetabolites)
 		self.metabolite.idx["atpHydrolysis"] = self.metabolite.getIndex(["ATP[c]", "H2O[c]", "ADP[c]", "PI[c]", "H[c]"])[0]
