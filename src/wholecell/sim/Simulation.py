--- conflicted
+++ resolved
@@ -52,32 +52,18 @@
 	# Construct states
 	def constructStates(self):
 		import wholecell.sim.state.Mass
-<<<<<<< HEAD
-		import wholecell.sim.state.MetabolicFlux
-=======
 		# import wholecell.sim.state.MetabolicFlux
->>>>>>> 5f6834ed
 		import wholecell.sim.state.MoleculeCounts
 		import wholecell.sim.state.Time
 		import wholecell.sim.state.RandStream
 
-<<<<<<< HEAD
 		self.states = collections.OrderedDict([
 			('Mass',			wholecell.sim.state.Mass.Mass()),
-			('MetabolicFlux',	wholecell.sim.state.MetabolicFlux.MetabolicFlux()),
+			#('MetabolicFlux',	wholecell.sim.state.MetabolicFlux.MetabolicFlux()),
 			('MoleculeCounts',	wholecell.sim.state.MoleculeCounts.MoleculeCounts()),
 			('Time',			wholecell.sim.state.Time.Time()),
 			('RandStream',		wholecell.sim.state.RandStream.RandStream())
 			])
-=======
-		self.states = [
-			wholecell.sim.state.Mass.Mass(),
-			# wholecell.sim.state.MetabolicFlux.MetabolicFlux(),
-			wholecell.sim.state.MoleculeCounts.MoleculeCounts(),
-			wholecell.sim.state.Time.Time(),
-			wholecell.sim.state.RandStream.RandStream()
-			]
->>>>>>> 5f6834ed
 
 		self.time = self.states["Time"]
 
