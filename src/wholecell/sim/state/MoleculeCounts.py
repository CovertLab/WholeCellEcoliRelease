#!/usr/bin/env python

"""
MoleculeCounts

State which represents the copy numbers of a class of molecules as an array

@author: Derek Macklin
@organization: Covert Lab, Department of Bioengineering, Stanford University
@date: Created 3/29/2013
"""

import numpy
import re

import wholecell.sim.state.State

class MoleculeCounts(wholecell.sim.state.State.State):
	""" MoleculeCounts """

	compartments = [
		{"id": "c", "name": "Cytosol"},
		{"id": "e", "name": "Extracellular space"},
		{"id": "i", "name": "Inner membrane"},
		{"id": "j", "name": "Projection"},
		{"id": "l", "name": "Pilus"},
		{"id": "m", "name": "Membrane"},
		{"id": "n", "name": "Nucleoid"},
		{"id": "o", "name": "Outer membrane"},
		{"id": "p", "name": "Periplasm"},
		{"id": "w", "name": "Cell wall"}
	]
	cIdx = {"c": 0, "e": 1, "i": 2, "j": 3, "l": 4, "m": 5, "n": 6, "o": 7, "p": 8, "w": 9}

	# Form values
	formVals = {"nascent": 1, "mature": 0}
	typeVals = {"metabolite": 0, "rna": 1, "protein": 2}

	formValsToKeys = dict(zip(formVals.values(), formVals.keys()))
	typeValsToKeys = dict(zip(typeVals.values(), typeVals.keys()))
	cIdxToKeys = dict(zip(cIdx.values(), cIdx.keys()))

	# Constructor
	def __init__(self, *args, **kwargs):
		self.meta = {
			"id": "MoleculeCounts",
			"name": "Molecule Counts",
			"dynamics": ["counts"],
			"units": {"counts": "molecules"}
		}

		# References to processes
		self.complexation = None

		# Constants
		self.ids = None				# Molecule ids
		self.names = None			# Molecule names
		self.forms = None			# Molecule forms (e.g., nascent, mature, etc.)
		self.types = None			# Molecule type (e.g., metabolite, RNA, protein)
		self.mws = None				# Molecular weights (Da)
		self.localizations = None	# Preferred intracellular locations
		self.idx = {}				# Indices over molecules

		self.chamberVolume = 4.3667e-12	# L

		self.metMediaConc = None		# Metabolite media concentration (mM)
		self.metBiomassConc = None		# Metabolite biomass concentration (molecules/cell)
		self.fracInitFreeNTPs = 0.0015
		self.fracInitFreeAAs = 0.001
		self.initialDryMass = 2.8e-13 / 1.36 # grams

		self.rnaLens = None			# RNA lengths
		self.rnaExp = None			# mature RNA expression

		self.monLens = None			# Protein monomer lengths
		self.monExp = None			# Mature protein monomer expression

		# Dynamical properties
		self.counts = None	# Molecule counts (molecules x compartments)
		self.tcNtpUsage = None

		# -- Partitioning --
		# Used by parent
		self.partitionedCounts = None		# Molecules partitioned at each time step (molecules x compartments x partitions)
		self.unpartitionedCounts = None		# Molecules not partitioned at each time step (molecules x compartments)

		# Used by children
		self.fullCounts = None				# Full count in parent
		self.mapping = None					# Index mapping between parent, partition
		self.reqFunc = None					# Request function handle
		self.isReqAbs = None				# Requesting absolute copy number (True/False)

		super(MoleculeCounts, self).__init__(*args, **kwargs)

	# Calculate constants
	def initialize(self, sim, kb):
		super(MoleculeCounts, self).initialize(sim, kb)

		self.complexation = sim.getProcess("Complexation")
		self.transcription = sim.getProcess("Transcription")
		self.translation = sim.getProcess("Translation")

		# Molecule identities:
		self.ids = \
			[x["id"] for x in kb.metabolites] + \
			[x["id"] for x in kb.rnas] + \
			[x["id"] for x in kb.rnas] + \
			[x["id"] for x in kb.proteins] + \
			[x["id"] for x in kb.proteins]
		
		self.forms = numpy.array(
			[self.formVals["mature"]] * len(kb.metabolites) + \
			[self.formVals["nascent"]] * len(kb.rnas) + \
			[self.formVals["mature"]] * len(kb.rnas) + \
			[self.formVals["nascent"]] * len(kb.proteins) + \
			[self.formVals["mature"]] * len(kb.proteins)
		)
		
		self.types = numpy.array(
			[self.typeVals["metabolite"]] * len(kb.metabolites) + \
			[self.typeVals["rna"]] * len(kb.rnas) + \
			[self.typeVals["rna"]] * len(kb.rnas) + \
			[self.typeVals["protein"]] * len(kb.proteins) + \
			[self.typeVals["protein"]] * len(kb.proteins) 
		)
		
		self.names = \
			[x["name"] for x in kb.metabolites] + \
			[x["name"] for x in kb.rnas] + \
			[x["name"] for x in kb.rnas] + \
			[x["name"] for x in kb.proteins] + \
			[x["name"] for x in kb.proteins]
		
		self.mws = numpy.array(
			[x["mw7.2"] for x in kb.metabolites] + \
			[x["mw"] for x in kb.rnas] + \
			[x["mw"] for x in kb.rnas] + \
			[x["mw"] for x in kb.proteins] + \
			[x["mw"] for x in kb.proteins]
		)

		self.idx["ntps"] = self.getIndex(["ATP[c]", "CTP[c]", "GTP[c]", "UTP[c]"])[1]
		self.idx["ndps"] = self.getIndex(["ADP[c]", "CDP[c]", "GDP[c]", "UDP[c]"])[1]
		self.idx["nmps"] = self.getIndex(["AMP[c]", "CMP[c]", "GMP[c]", "UMP[c]"])[1]
		self.idx["dntps"] = self.getIndex(["DATP[c]", "DCTP[c]", "DGTP[c]", "DTTP[c]"])[1]
		self.idx["aas"] = self.getIndex([
			"ALA-L[c]", "ARG-L[c]", "ASN-L[c]", "ASP-L[c]", "CYS-L[c]", "GLU-L[c]", "GLN-L[c]", "GLY[c]", "HIS-L[c]", "ILE-L[c]",  "LEU-L[c]",
			"LYS-L[c]", "MET-L[c]", "PHE-L[c]", "PRO-L[c]", "SER-L[c]", "THR-L[c]", "TRP-L[c]", "TYR-L[c]", "VAL-L[c]"
			])[1]
		self.idx["h2o"] = self.getIndex("H2O[c]")[1]
		self.idx["h"] = self.getIndex("H[c]")[1]
		self.idx["ppi"] = self.getIndex("PPI[c]")[1]
		self.idx["adp"] = self.getIndex("ADP[c]")[1]
		self.idx["pi"] = self.getIndex("PI[c]")[1]
		self.idx["tRnas"] = self.getIndex([
			"gltV-tRNA", "gltT-tRNA", "gltW-tRNA", "gltU-tRNA", "glnU-tRNA", "glnW-tRNA", "glnX-tRNA", "glnV-tRNA", "serT-tRNA", "serW-tRNA", "selC-tRNA",
			"serU-tRNA", "serV-tRNA", "serX-tRNA", "RNA0-302", "lysV-tRNA", "RNA0-303", "RNA0-301", "lysW-tRNA", "lysT-tRNA", "RNA0-306", "metY-tRNA",
			"metW-tRNA", "metZ-tRNA", "metU-tRNA", "metT-tRNA", "thrW-tRNA", "thrV-tRNA", "thrU-tRNA", "thrT-tRNA", "trpT-tRNA", "pheV-tRNA",
			"pheU-tRNA", "glyV-tRNA", "glyY-tRNA", "glyU-tRNA", "glyT-tRNA", "glyX-tRNA", "glyW-tRNA", "proL-tRNA", "proK-tRNA", "proM-tRNA",
			"RNA0-300", "valU-tRNA", "valV-tRNA", "valX-tRNA", "valY-tRNA", "valT-tRNA", "valW-tRNA", "hisR-tRNA", "ileX-tRNA", "RNA0-305",
			"ileV-tRNA", "ileT-tRNA", "ileU-tRNA", "tyrV-tRNA", "tyrU-tRNA", "tyrT-tRNA", "alaX-tRNA", "alaW-tRNA", "alaT-tRNA", "alaV-tRNA",
			"alaU-tRNA", "argY-tRNA", "argZ-tRNA", "argX-tRNA", "argU-tRNA", "argV-tRNA", "argQ-tRNA", "argW-tRNA", "aspV-tRNA", "aspU-tRNA",
			"aspT-tRNA", "RNA0-304", "asnV-tRNA", "asnU-tRNA", "asnT-tRNA", "leuU-tRNA", "leuQ-tRNA", "leuX-tRNA", "leuV-tRNA", "leuT-tRNA",
			"leuZ-tRNA", "leuW-tRNA", "leuP-tRNA", "cysT-tRNA"
			])[1]
		self.idx["rRnas"] = self.getIndex([
			"RRLA-RRNA:mature[c]", "RRLB-RRNA:mature[c]", "RRLC-RRNA:mature[c]", "RRLD-RRNA:mature[c]", "RRLE-RRNA:mature[c]", "RRLG-RRNA:mature[c]", "RRLH-RRNA:mature[c]",
			"RRSA-RRNA:mature[c]", "RRSB-RRNA:mature[c]", "RRSC-RRNA:mature[c]", "RRSD-RRNA:mature[c]", "RRSE-RRNA:mature[c]", "RRSG-RRNA:mature[c]", "RRSH-RRNA:mature[c]",
			"RRFA-RRNA:mature[c]", "RRFB-RRNA:mature[c]", "RRFC-RRNA:mature[c]", "RRFD-RRNA:mature[c]", "RRFE-RRNA:mature[c]", "RRFF-RRNA:mature[c]", "RRFG-RRNA:mature[c]", "RRFH-RRNA:mature[c]"
			])[1]
		self.idx["rRna23Ss"] = self.getIndex([
			"RRLA-RRNA:mature[c]", "RRLB-RRNA:mature[c]", "RRLC-RRNA:mature[c]", "RRLD-RRNA:mature[c]", "RRLE-RRNA:mature[c]", "RRLG-RRNA:mature[c]", "RRLH-RRNA:mature[c]",
			])[1]
		self.idx["rRna16Ss"] = self.getIndex([
			"RRSA-RRNA:mature[c]", "RRSB-RRNA:mature[c]", "RRSC-RRNA:mature[c]", "RRSD-RRNA:mature[c]", "RRSE-RRNA:mature[c]", "RRSG-RRNA:mature[c]", "RRSH-RRNA:mature[c]",
			])[1]
		self.idx["rRna5Ss"] = self.getIndex([
			"RRFA-RRNA:mature[c]", "RRFB-RRNA:mature[c]", "RRFC-RRNA:mature[c]", "RRFD-RRNA:mature[c]", "RRFE-RRNA:mature[c]", "RRFF-RRNA:mature[c]", "RRFG-RRNA:mature[c]", "RRFH-RRNA:mature[c]"
			])[1]
		self.idx["FeistCoreRows"], self.idx["FeistCoreCols"] = self.getIndex([
			"ALA-L[c]", "ARG-L[c]", "ASN-L[c]", "ASP-L[c]", "CYS-L[c]", "GLN-L[c]", "GLU-L[c]", "GLY[c]", "HIS-L[c]", "ILE-L[c]",
			"LEU-L[c]", "LYS-L[c]", "MET-L[c]", "PHE-L[c]", "PRO-L[c]", "SER-L[c]", "THR-L[c]", "TRP-L[c]", "TYR-L[c]", "VAL-L[c]",
			"DATP[c]", "DCTP[c]", "DGTP[c]", "DTTP[c]", "CTP[c]", "GTP[c]", "UTP[c]", "ATP[c]", "MUREIN5PX4P[p]", "KDO2LIPID4[o]",
			"PE160[c]", "PE161[c]", "K[c]", "NH4[c]", "MG2[c]", "CA2[c]", "FE2[c]", "FE3[c]", "CU2[c]", "MN2[c]",
			"MOBD[c]", "COBALT2[c]", "ZN2[c]", "CL[c]", "SO4[c]", "PI[c]", "COA[c]", "NAD[c]", "NADP[c]", "FAD[c]",
			"THF[c]", "MLTHF[c]", "10FTHF[c]", "THMPP[c]", "PYDX5P[c]", "PHEME[c]", "SHEME[c]", "UDCPDP[c]", "AMET[c]", "2OHPH[c]",
			"RIBFLV[c]"
			])[1:]
		self.vals = {}
		self.vals["FeistCore"] = numpy.array([ # TODO: This needs to go in the KB
			0.513689, 0.295792, 0.241055, 0.241055, 0.091580, 0.263160, 0.263160, 0.612638, 0.094738, 0.290529,
			0.450531, 0.343161, 0.153686, 0.185265, 0.221055, 0.215792, 0.253687, 0.056843, 0.137896, 0.423162,
			0.026166, 0.027017, 0.027017, 0.026166, 0.133508, 0.215096, 0.144104, 0.174831, 0.013894, 0.019456,
			0.063814, 0.075214, 0.177645, 0.011843, 0.007895, 0.004737, 0.007106, 0.007106, 0.003158, 0.003158,
			0.003158, 0.003158, 0.003158, 0.004737, 0.003948, 0.003948, 0.000576, 0.001831, 0.000447, 0.000223,
			0.000223, 0.000223, 0.000223, 0.000223, 0.000223, 0.000223, 0.000223, 0.000055, 0.000223, 0.000223,
			0.000223		# mmol/gDCW (supp info 3, "biomass_core", column G)
			])
		# Localizations
		metLocs = numpy.array([self.cIdx[x["biomassLoc"]] if x["biomassConc"] > 0 else self.cIdx["c"] for x in kb.metabolites])
		# metLocs = -1 * numpy.ones(len(kb.metabolites))
		# metLocs[numpy.array([x["hydrophobic"] for x in kb.metabolites])] = self.cIdx["m"]
		# metLocs[numpy.array([not x["hydrophobic"] for x in kb.metabolites])] = self.cIdx["c"]
		protLocs = numpy.array(map(lambda x, lookupTable = self.cIdx: lookupTable[x], [x["location"] for x in kb.proteins]))
		# protLocs = numpy.array(map(lambda x, lookupTable = self.cIdx: lookupTable[x], [x["compartment"] for x in kb.proteins]))
		self.localizations = numpy.concatenate((
			metLocs,
			numpy.array([self.cIdx["c"]] * len(kb.rnas)),
			numpy.array([self.cIdx["c"]] * len(kb.rnas)),
			numpy.array([self.cIdx["c"]] * len(kb.proteins)),
			protLocs
		))

		# Composition
		self.rnaLens = numpy.array(map(lambda rna: numpy.sum(rna["ntCount"]), kb.rnas))
		self.rnaExp = numpy.array([x["expression"] for x in kb.rnas])
		self.rnaExp /= numpy.sum(self.rnaExp)
		self.idx["nascentRna"] = numpy.where(map(lambda tup, typeVal = self.typeVals["rna"], formVal = self.formVals["nascent"]: 
													tup[0] == typeVal and tup[1] == formVal, 
												zip(self.types, self.forms)))[0]
		self.idx["matureRna"] = numpy.where(map(lambda tup, typeVal = self.typeVals["rna"], formVal = self.formVals["mature"]:
													tup[0] == typeVal and tup[1] == formVal,
												zip(self.types, self.forms)))[0]
		self.idx["nascentMrna"] = numpy.where(map(lambda tup, typeVal = self.typeVals["rna"], formVal = self.formVals["nascent"], validIds = [x["id"] for x in kb.rnas if x["monomerId"] != None]:
													tup[0] == typeVal and tup[1] == formVal and tup[2] in validIds,
												zip(self.types, self.forms, self.ids)))[0]
		self.idx["matureMrna"] = numpy.where(map(lambda tup, typeVal = self.typeVals["rna"], formVal = self.formVals["mature"], validIds = [x["id"] for x in kb.rnas if x["monomerId"] != None]:
													tup[0] == typeVal and tup[1] == formVal and tup[2] in validIds,
												zip(self.types, self.forms, self.ids)))[0]
		self.idx["matureMrnaMiscRna"] = numpy.where(map(lambda tup, typeVal = self.typeVals["rna"], formVal = self.formVals["mature"], validIds = [x["rnaId"] for x in kb.genes if x["type"] in ["mRNA", "miscRNA"]]:
													tup[0] == typeVal and tup[1] == formVal and tup[2] in validIds,
												zip(self.types, self.forms, self.ids)))[0]

		mons = [x for x in kb.proteins if len(x["composition"]) == 0 and x["unmodifiedForm"] == None]
<<<<<<< HEAD
		self.monLens = numpy.array(map(lambda mon: numpy.sum(mon["aaCount"]), mons))
		rnaIdToExp = dict([(x["id"], x["expression"]) for x in kb.rnas if x["monomerId"] != None])
		self.monExp = numpy.array([rnaIdToExp[x["rnaId"]] for x in mons])
=======
		self.monLens = map(lambda mon: numpy.sum(mon["aaCount"]), mons)
		self.monExp = numpy.array([x["expression"] for x in kb.rnas if x["monomerId"] != None])
>>>>>>> 4f5c2472
		self.monExp /= numpy.sum(self.monExp)
		self.idx["matureMonomers"] = numpy.array(self.getIndex([x["id"] + ":mature[" + x["location"] + "]" for x in mons])[1])

		cpxs = [x for x in kb.proteins if len(x["composition"]) > 0 and x["unmodifiedForm"] == None]
<<<<<<< HEAD
		self.idx["matureComplexes"] = numpy.array(self.getIndex([x["id"] + ":mature[" + x["location"] + "]" for x in cpxs])[1])
=======
		self.idx["matureComplexes"] = self.getIndex([x["id"] + ":mature[" + x["location"] + "]" for x in cpxs])[1]
>>>>>>> 4f5c2472

		self.metMediaConc = numpy.array([x["mediaConc"] for x in kb.metabolites])
		self.metBiomassConc = numpy.array([numpy.maximum(x["biomassConc"], 0) if x["id"] != "ATP" else x["biomassConc"] * 0.003 for x in kb.metabolites])

		self.tcNtpUsage = numpy.zeros(4)

	# Allocate memory
	def allocate(self):
		super(MoleculeCounts, self).allocate()

		if self.parentState == None:
			self.counts = numpy.zeros((len(self.ids), len(self.compartments)))
			self.partitionedCounts = numpy.zeros((len(self.ids), len(self.compartments), len(self.partitions)))
			self.unpartitionedCounts = numpy.zeros((len(self.ids), len(self.compartments)))
			self.requestedCounts = numpy.zeros((len(self.ids), len(self.compartments)))
		else:
			self.counts = numpy.zeros(len(self.ids))
			self.fullCounts = numpy.zeros((len(self.ids), len(self.compartments)))
	
	# Calculate initial conditions
	def calcInitialConditions(self):
		from wholecell.util.Constants import Constants

		self.initialDryMass += self.randStream.normal(0.0, 1e-15)

		print "initialDryMass: %e" % self.initialDryMass

		self.counts[:] = 0

		# Take metabolite concentrations from Feist (reactants)
		self.counts[self.idx["FeistCoreRows"], self.idx["FeistCoreCols"]] = numpy.round(self.vals["FeistCore"] * 1e-3 * Constants.nAvogadro * self.initialDryMass)
		self.counts[self.idx["h2o"], self.cIdx["c"]] = (6.7e-13 / 1.36 + self.randStream.normal(0, 1e-15)) / self.mws[self.idx["h2o"]] * Constants.nAvogadro
		
		# RNA
		ntpsToPolym = numpy.round((1 - self.fracInitFreeNTPs) * numpy.sum(self.counts[self.idx["ntps"], self.cIdx["c"]]))
		rnaCnts = self.randStream.mnrnd(numpy.round(ntpsToPolym / (numpy.dot(self.rnaExp, self.rnaLens))), self.rnaExp)
		self.counts[self.idx["ntps"], self.cIdx["c"]] = numpy.round(self.fracInitFreeNTPs * self.counts[self.idx["ntps"], self.cIdx["c"]])
		self.counts[self.idx["matureRna"], self.localizations[self.idx["matureRna"]].astype('int')] = rnaCnts

		# Protein Monomers
		aasToPolym = numpy.round((1 - self.fracInitFreeAAs) * numpy.sum(self.counts[self.idx["aas"], self.cIdx["c"]]))
		monCnts = self.randStream.mnrnd(numpy.round(aasToPolym / (numpy.dot(self.monExp, self.monLens))), self.monExp)
		self.counts[self.idx["aas"], self.cIdx["c"]] = numpy.round(self.fracInitFreeAAs * self.counts[self.idx["aas"], self.cIdx["c"]])
		self.counts[self.idx["matureMonomers"], self.localizations[self.idx["matureMonomers"]].astype('int')] = monCnts

		# Products (from having produced this cell)
		#self.counts[self.idx["adp"], self.cIdx["c"]] += 59.81 * 1e-3 * Constants.nAvogadro * self.initialDryMass
		#self.counts[self.idx["h"], self.cIdx["c"]] += 59.81 * 1e-3 * Constants.nAvogadro * self.initialDryMass
		#self.counts[self.idx["pi"], self.cIdx["c"]] += 59.81 * 1e-3 * Constants.nAvogadro * self.initialDryMass
		#self.counts[self.idx["ppi"], self.cIdx["c"]] += 0.774 * 1e-3 * Constants.nAvogadro * self.initialDryMass


		# # Media metabolites
		# self.counts[self.types == self.typeVals["metabolite"], self.cIdx["e"]] = numpy.round(self.metMediaConc * self.chamberVolume * Constants.nAvogadro * 1e-3)

		# # Biomass metabolites
		# # TODO: Fix this initialization
		# metIdx = numpy.where(self.types == self.typeVals["metabolite"])[0]
		# self.counts[metIdx, self.localizations[metIdx].astype('int')] = numpy.round(self.metBiomassConc)

		# # RNA
		# self.counts[self.getIndex(["RRLA-RRNA", "RRLB-RRNA", "RRLC-RRNA", "RRLD-RRNA", "RRLE-RRNA", "RRLG-RRNA", "RRLH-RRNA"])[1], self.cIdx["c"]] = numpy.round(18700 / 1.36 / 7)
		# self.counts[self.getIndex(["RRSA-RRNA", "RRSB-RRNA", "RRSC-RRNA", "RRSD-RRNA", "RRSE-RRNA", "RRSG-RRNA", "RRSH-RRNA"])[1], self.cIdx["c"]] = numpy.round(18700 / 1.36 / 7)
		# self.counts[self.getIndex(["RRFB-RRNA", "RRFC-RRNA", "RRFD-RRNA", "RRFE-RRNA", "RRFF-RRNA", "RRFG-RRNA", "RRFH-RRNA"])[1], self.cIdx["c"]] = numpy.round(18700 / 1.36 / 7)
		# self.counts[self.idx["tRnas"], self.cIdx["c"]] = numpy.round(205000 / 1.36 / len(self.idx["tRnas"]))
		# self.counts[self.idx["matureMrna"], self.cIdx["c"]] = self.randStream.mnrnd(numpy.round(1380 / 1.36), self.rnaExp)[self.idx["matureMrna"] - self.idx["matureRna"][0]]
		# # rnaCnts = self.randStream.mnrnd(numpy.round((1 - self.fracInitFreeNMPs) * numpy.sum(self.counts[self.idx["nmps"], self.cIdx["c"]]) / (numpy.dot(self.rnaExp, self.rnaLens))), self.rnaExp)
		# # self.counts[self.idx["nmps"], self.cIdx["c"]] = numpy.round(self.fracInitFreeNMPs * self.counts[self.idx["nmps"], self.cIdx["c"]])
		# # self.counts[self.idx["matureRna"], self.localizations[self.idx["matureRna"]].astype('int')] = rnaCnts

		# # Protein Monomers
		# self.counts[self.idx["matureMonomers"], self.localizations[self.idx["matureMonomers"]]] = self.randStream.mnrnd(numpy.round(2360000 / 1.36), self.monExp)
		# # monCnts = self.randStream.mnrnd(numpy.round((1 - self.fracInitFreeAAs) * numpy.sum(self.counts[self.idx["aas"], self.cIdx["c"]]) / (numpy.dot(self.monExp, self.monLens))), self.monExp)
		# # self.counts[self.idx["aas"], self.cIdx["c"]] = numpy.round(self.fracInitFreeAAs * self.counts[self.idx["aas"], self.cIdx["c"]])
		# self.counts[self.idx["matureMonomers"], self.localizations[self.idx["matureMonomers"]].astype('int')] = monCnts

		# # Macromolecular complexation
		# c = self.complexation

		# c.subunit.counts = self.counts[numpy.unravel_index(c.subunit.mapping, self.counts.shape)]
		# c.complex.counts = self.counts[numpy.unravel_index(c.complex.mapping, self.counts.shape)]

		# c.subunit.counts, c.complex.counts = c.calcNewComplexes(c.subunit.counts, c.complex.counts, 1000)
		# c.subunit.counts, c.complex.counts = c.calcNewComplexes(c.subunit.counts, c.complex.counts, 100)
		# c.subunit.counts, c.complex.counts = c.calcNewComplexes(c.subunit.counts, c.complex.counts, 10)
		# c.subunit.counts, c.complex.counts = c.calcNewComplexes(c.subunit.counts, c.complex.counts, 1)

		# self.counts[numpy.unravel_index(c.subunit.mapping, self.counts.shape)] = c.subunit.counts
		# self.counts[numpy.unravel_index(c.complex.mapping, self.counts.shape)] = c.complex.counts

	# -- Partitioning into substates --

	def addPartition(self, process, reqMols, reqFunc, isReqAbs = False):
		# Super class
		partition = super(MoleculeCounts, self).addPartition(process)

		# Clear inherited properties only valid on parent
		partition.compartments = {"id": "merged__", "name": "merged"}			# TODO: Make this a list and fix allocate()
		partition.partitionedCounts = None
		partition.unpartitionedCounts = None
		partition.idx = {}

		# Set child properties for mapping to parent
		iMolFormComp, iMolForm = self.getIndex(reqMols)[0:2]
		if len(set(iMolFormComp)) < len(iMolFormComp):
			raise Exception, "Partition request cannot contain duplicate ids"

		partition.ids = [self.ids[i] for i in iMolForm]
		partition.names = [self.ids[i] for i in iMolForm]
		partition.forms = [self.forms[i] for i in iMolForm]
		partition.types = [self.types[i] for i in iMolForm]
		partition.mws = numpy.array([self.mws[i] for i in iMolForm])

		partition.mapping = iMolFormComp
		partition.reqFunc = reqFunc
		partition.isReqAbs = isReqAbs

		return partition

	# Prepare to partition state among processes
	def prepartition(self):
		for partition in self.partitions:
			partition.fullCounts = self.counts[numpy.unravel_index(partition.mapping, self.counts.shape)]

	# Partition state among processes
	def partition(self):
		# Calculate requests
		touchs = numpy.zeros(self.counts.shape + (len(self.partitions),))
		reqs = numpy.zeros(self.counts.shape + (len(self.partitions),))

		for iPartition in xrange(len(self.partitions)):
			partition = self.partitions[iPartition]

			if not partition.isReqAbs:
				touch = numpy.zeros(self.counts.shape)
				touch[numpy.unravel_index(partition.mapping, touch.shape)] = 1
				touchs[:, :, iPartition] = touch

			req = numpy.zeros(self.counts.shape)
			req[numpy.unravel_index(partition.mapping, req.shape)] = numpy.maximum(0, partition.reqFunc())	# TODO: Fix this line depending on reqFunc's return statement
			reqs[:, :, iPartition] = req

		tmp = numpy.array([x.isReqAbs for x in self.partitions])
		absReqs = numpy.sum(reqs[:, :, tmp], axis = 2)
		relReqs = numpy.sum(reqs[:, :, numpy.logical_not(tmp)], axis = 2)

		# TODO: Remove the warnings filter or move it elsewhere
		import warnings
		warnings.simplefilter("ignore", RuntimeWarning)	# Supress warnings about divide by zero
		absScale = numpy.fmax(0, numpy.minimum(numpy.minimum(self.counts, absReqs) / absReqs, 1))
		relScale = numpy.fmax(0, numpy.maximum(0, self.counts - absReqs) / relReqs)
		relScale[relReqs == 0] = 0

		unReqs = numpy.fmax(0, self.counts - absReqs) / numpy.sum(touchs, axis = 2) * (relReqs == 0)
		unReqs[numpy.sum(touchs, axis = 2) == 0] = 0

		for iPartition in xrange(len(self.partitions)):
			partition = self.partitions[iPartition]

			if partition.isReqAbs:
				scale = absScale
			else:
				scale = relScale

			alloc = numpy.floor(reqs[:, :, iPartition] * scale + unReqs * touchs[:, :, iPartition])
			self.partitionedCounts[:, :, iPartition] = alloc
			partition.counts = alloc[numpy.unravel_index(partition.mapping, alloc.shape)]

		# TODO: Allocate unpartitioned molecules
		self.requestedCounts = numpy.sum(reqs, axis = 2)
		self.unpartitionedCounts = self.counts - numpy.sum(self.partitionedCounts, axis = 2)

	# Merge sub-states partitioned to processes
	def merge(self):
		self.counts = self.unpartitionedCounts
		for partition in self.partitions:
			cnt = numpy.zeros(self.counts.shape)
			cnt[numpy.unravel_index(partition.mapping, cnt.shape)] = partition.counts
			self.counts += cnt


	# Get index of molecule by id (id, form, compartment)
	def getIndex(self, ids):
		if self.parentState == None:
			return self.getIndex_parent(ids)
		else:
			mappingList = list(self.mapping)
			try:
				idxs = numpy.array([mappingList.index(x) for x in self.parentState.getIndex(ids)[0]])
			except ValueError, e:
				raise Exception, "Invalid index:\n%s" % x
			compIdxs = numpy.ones(idxs.shape)
			return idxs, idxs, compIdxs

	def getIndex_parent(self, ids):
		if type(ids) == str:
			ids = [ids]

		idForms = []
		comps = []
		for thisId in ids:
			match = re.match("^(?P<molecule>[^:\[\]]+)(?P<form>:[^:\[\]]+)*(?P<compartment>\[[^:\[\]]+\])*$", thisId)
			if match == None:
				raise Exception, "Invalid id: %s" % thisId
			
			if match.group("form") == None:
				idForm = [match.group("molecule"), 0]
			else:
				idForm = [match.group("molecule"), self.formVals[match.group("form")[1:]]]
			idForms.append(idForm)

			if match.group("compartment") == None:
				comps.append(self.compartments[0]["id"])
			else:
				comps.append(match.group("compartment")[1:-1])

		compIds =[x["id"] for x in self.compartments] 
		try:
			compIdxs = numpy.array([compIds.index(x) for x in comps])
		except ValueError, e:
			raise Exception, "Invalid compartment: \n%s" % x

		idFormStr = [x[0] + ":" + str(x[1]) for x in idForms]
		allIds = [x[0] + ":" + str(x[1]) for x in zip(self.ids, self.forms)]
		try:
			idFormIdxs = [allIds.index(x) for x in idFormStr]
		except Exception, e:
			raise Exception, "Invalid id/form: \n%s" % x

		idxs = numpy.ravel_multi_index(numpy.array([idFormIdxs, compIdxs]), (len(self.ids), len(self.compartments)))
		#idxs = numpy.reshape(idxs, ids.shape)

		return idxs, idFormIdxs, compIdxs

	def pytablesCreate(self, h5file, sim):
		import tables

		# TODO: Look into using enumerated data types in PyTables

		# Columns
		d = {
			"time": tables.Int64Col(),
			"id": tables.StringCol(max([len(x) for x in self.ids])),
			"form": tables.StringCol(max([len(x) for x in self.formVals.keys()])),
			"type": tables.StringCol(max([len(x) for x in self.typeVals.keys()])),
			"name": tables.StringCol(max([len(x) for x in self.names if x != None])),
			"compartment": tables.StringCol(max([len(x) for x in self.cIdx.keys()])),
			"counts": tables.Float64Col(),
			"requested": tables.Float64Col()
			}

		# Create table
		# TODO: Add compression options (using filters)
		t = h5file.create_table(h5file.root, self.meta["id"], d, title = self.meta["name"], filters = tables.Filters(complevel = 9, complib="zlib"), expectedrows = sim.lengthSec * self.counts.shape[0] * self.counts.shape[1])

		# The following lines make querying much faster, but make simulation run-time considerably slower
		# t.cols.id.create_index()
		# t.cols.compartment.create_index()

		# Store units as metadata
		t.attrs.counts_units = self.meta["units"]["counts"]

		d = {
			"time": tables.Int64Col(),
			"atp": tables.Int64Col(),
			"ctp": tables.Int64Col(),
			"gtp": tables.Int64Col(),
			"utp": tables.Int64Col()
		}
		t = h5file.create_table(h5file.root, "tcNtpUsage", d, title = "Transcription NTP usage", filters = tables.Filters(complevel = 9, complib="zlib"), expectedrows = sim.lengthSec * self.counts.shape[0] * self.counts.shape[1])
		t.attrs.atp_units = "counts"
		t.attrs.ctp_units = "counts"
		t.attrs.gtp_units = "counts"
		t.attrs.utp_units = "counts"

	def pytablesAppend(self, h5file, sim):
		import tables

		simTime = sim.getState("Time").value
		t = h5file.get_node("/", self.meta["id"])
		entry = t.row

		idsToTrack = [
			"ATP", "CTP", "GTP", "UTP",
			"ALA-L", "ARG-L", "ASN-L", "ASP-L", "CYS-L", "GLU-L", "GLN-L", "GLY", "HIS-L", "ILE-L",  "LEU-L",
			"LYS-L", "MET-L", "PHE-L", "PRO-L", "SER-L", "THR-L", "TRP-L", "TYR-L", "VAL-L",
			"EG10893-MONOMER", "RPOB-MONOMER", "RPOC-MONOMER", "RPOD-MONOMER",
			"EG10893_RNA", "EG10894_RNA", "EG10895_RNA", "EG10896_RNA"
		]

		for i in xrange(self.counts.shape[0]):
			if self.ids[i] not in idsToTrack:
				continue
			for j in xrange(self.counts.shape[1]):
				entry["time"] = simTime
				entry["id"] = self.ids[i]
				entry["form"] = self.formValsToKeys[self.forms[i]] # TODO: maybe create another dictionary to avoid this
				entry["type"] = self.typeValsToKeys[self.types[i]] # TODO: maybe create another dictionary to avoid this
				# entry["name"] = self.names[i].encode("ascii", "ignore")
				entry["compartment"] = self.cIdxToKeys[j]
				entry["counts"] = self.counts[i, j]
				entry["requested"] = self.requestedCounts[i, j]
				entry.append()

		t.flush()

		t = h5file.get_node("/", "tcNtpUsage")
		entry = t.row

		entry["time"] = simTime
		entry["atp"], entry["ctp"], entry["gtp"], entry["utp"] = self.tcNtpUsage
		entry.append()
		t.flush()<|MERGE_RESOLUTION|>--- conflicted
+++ resolved
@@ -232,23 +232,14 @@
 												zip(self.types, self.forms, self.ids)))[0]
 
 		mons = [x for x in kb.proteins if len(x["composition"]) == 0 and x["unmodifiedForm"] == None]
-<<<<<<< HEAD
 		self.monLens = numpy.array(map(lambda mon: numpy.sum(mon["aaCount"]), mons))
 		rnaIdToExp = dict([(x["id"], x["expression"]) for x in kb.rnas if x["monomerId"] != None])
 		self.monExp = numpy.array([rnaIdToExp[x["rnaId"]] for x in mons])
-=======
-		self.monLens = map(lambda mon: numpy.sum(mon["aaCount"]), mons)
-		self.monExp = numpy.array([x["expression"] for x in kb.rnas if x["monomerId"] != None])
->>>>>>> 4f5c2472
 		self.monExp /= numpy.sum(self.monExp)
 		self.idx["matureMonomers"] = numpy.array(self.getIndex([x["id"] + ":mature[" + x["location"] + "]" for x in mons])[1])
 
 		cpxs = [x for x in kb.proteins if len(x["composition"]) > 0 and x["unmodifiedForm"] == None]
-<<<<<<< HEAD
 		self.idx["matureComplexes"] = numpy.array(self.getIndex([x["id"] + ":mature[" + x["location"] + "]" for x in cpxs])[1])
-=======
-		self.idx["matureComplexes"] = self.getIndex([x["id"] + ":mature[" + x["location"] + "]" for x in cpxs])[1]
->>>>>>> 4f5c2472
 
 		self.metMediaConc = numpy.array([x["mediaConc"] for x in kb.metabolites])
 		self.metBiomassConc = numpy.array([numpy.maximum(x["biomassConc"], 0) if x["id"] != "ATP" else x["biomassConc"] * 0.003 for x in kb.metabolites])
